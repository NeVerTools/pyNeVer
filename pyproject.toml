--- conflicted
+++ resolved
@@ -7,11 +7,7 @@
 
 [project]
 name = "pyNeVer"
-<<<<<<< HEAD
-version = "1.2.3"
-=======
 version = "1.2.4"
->>>>>>> 5c1dcd5b
 dependencies = [
     "numpy",
     "onnx",
