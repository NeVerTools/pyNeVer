# This configuration file defines the name and the value of internal variables
# on which pyNeVer is based on.
# This file is intended for developers.

ARITHMETIC = torch
YEAR = 2025
AUTHORS = 'NeverTools'
<<<<<<< HEAD
RELEASE = '1.2.3'
=======
RELEASE = '1.2.4'
>>>>>>> 5c1dcd5b
<|MERGE_RESOLUTION|>--- conflicted
+++ resolved
@@ -5,8 +5,4 @@
 ARITHMETIC = torch
 YEAR = 2025
 AUTHORS = 'NeverTools'
-<<<<<<< HEAD
-RELEASE = '1.2.3'
-=======
-RELEASE = '1.2.4'
->>>>>>> 5c1dcd5b
+RELEASE = '1.2.4'