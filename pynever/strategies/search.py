import copy

import numpy as np

import pynever.strategies.abstraction as abst
from pynever import nodes
from pynever.networks import SequentialNetwork
from pynever.strategies.abstraction import Star
from pynever.strategies.bp.bounds_manager import BoundsManager
from pynever.tensors import Tensor


class RefinementTarget:
    """

    """

    # TODO how to use with ResNets? Layer identifier?
    def __init__(self, layer: int, neuron: int):
        self.layer_idx = layer
        self.neuron_idx = neuron


def get_bounds(nn: SequentialNetwork, prop: 'NeVerProperty', strategy: str) -> dict:
    """
    This function gets the bounds of the neural network for the given property
    of interest. The bounds are computed based on a strategy that allows to
    plug and play different bound propagation algorithms

    Parameters
    ----------
    nn : SequentialNetwork
        The neural network of interest in the internal representation
    prop : NeVerProperty
        The property of interest
    strategy : str
        The strategy to use for computing the bounds [symbolic, lirpa, ...]

    Returns
    ----------
    dict
        The dictionary of the bounds wrapped in an AbstractBounds object for each layer

    """

    if strategy == 'symbolic':
        # Return the symbolic bounds for ReLU layers
        return BoundsManager(nn, prop).compute_bounds()['symbolic']
    elif strategy == 'LiRPA':
        # return something...
        pass
    # TODO add more strategies


def abs_propagation(star: Star, bounds: dict, nn_list: list) -> Star:
    """
    This method performs the abstract propagation of a single star starting
    from a specific layer and neuron. The output is a single star that uses
    approximation in the next layers

    Parameters
    ----------
    star : Star
        The star to process
    bounds : dict
        The bounds of the network layers
    nn_list : list
        The neural network represented as a list

    Returns
    ----------
    Star
        The resulting star approximate with the abstract propagation

    """

    start_layer = star.ref_layer
    neuron_idx = star.ref_neuron

    for layer in nn_list[start_layer:]:
        i = nn_list.index(layer)

        # Propagate fully connected entirely
        if isinstance(layer, nodes.FullyConnectedNode):
            # Need to expand bias since they are memorized like one-dimensional vectors in FC nodes.
            if layer.bias.shape != (layer.weight.shape[0], 1):
                bias = np.expand_dims(layer.bias, 1)
            else:
                bias = layer.bias
            star = abst.single_fc_forward(star, layer.weight, bias).pop()

        # Propagate ReLU starting from target
        elif isinstance(layer, nodes.ReLUNode):
            l_bounds = bounds[layer.identifier]
            if i == start_layer:
                star = abst.approx_relu_forward(star, l_bounds, layer.in_dim[0], start_idx=neuron_idx)
            else:
                star = abst.approx_relu_forward(star, l_bounds, layer.in_dim[0])

        else:
            raise NotImplementedError('Unsupported layer')

    return star


def propagate_until_relu(star: Star, nn_list: list, skip: bool) -> Star:
    """
    This function performs the star propagation throughout Fully Connected layers
    only, until a ReLU layer is encountered. This is used in order to process
    Fully Connected layers only once per cycle

    Parameters
    ----------
    star : Star
        The star to process
    nn_list : list
        The neural network represented as a list

    Returns
    ----------
    Star
        The resulting star before the next ReLU layer

    """

    start_layer = star.ref_layer
    i = 0

    for layer in nn_list[start_layer:]:

        # Propagate fully connected entirely
        if isinstance(layer, nodes.FullyConnectedNode):
            # Need to expand bias since they are memorized like one-dimensional vectors in FC nodes.
            if layer.bias.shape != (layer.weight.shape[0], 1):
                bias = np.expand_dims(layer.bias, 1)
            else:
                bias = layer.bias
            star = abst.single_fc_forward(star, layer.weight, bias).pop()
            i += 1

        elif isinstance(layer, nodes.ReLUNode):
            # If all the neurons have been processed...
            if skip:  # star.ref_neuron == star.center.shape[0] - 1 and skip:
                skip = False
                i += 1
                continue
            # Otherwise, stay on this layer and interrupt cycle
            else:
                break

        else:
            raise NotImplementedError('Unsupported layer')

    # Set reference layer
    star.ref_layer = start_layer + i

    return star


def check_intersection(star: Star, prop: 'NeVerProperty') -> (bool, list):
    """
    This function checks whether a star intersects with the output property
    using a linear program. Since the output property may contain disjunction
    the intersection is computed with all the halfspaces in the output property.
    If an intersection occurs, the resulting star is saved and returned for
    extracting a counterexample

    Parameters
    ----------
    star : Star
        The star to intersect with the output property
    prop : NeVerProperty
        The property of interest

    Returns
    -------
    (bool, list)
        A tuple containing the result of the intersection check (True/False) and
        the list of unfeasible stars. If the result is True the list must contain
        at least one element, otherwise the list must be empty

    """

    intersects = False
    unsafe_stars = []

    # Loop possible disjunctions
    for i in range(len(prop.out_coef_mat)):
        intersection = abst.intersect_with_halfspace(star,
                                                     prop.out_coef_mat[i],
                                                     prop.out_bias_mat[i])
        if not intersection.check_if_empty():
            intersects = True
            unsafe_stars.append(intersection)

    return intersects, unsafe_stars


def intersect_star_lp(current_star, net_list, nn_bounds, prop):
    # Compute the output abstract star from current_star/bounds
    out_star = abs_propagation(current_star, nn_bounds, net_list)

    # Check intersection using a LP
    intersects, unsafe_stars = check_intersection(out_star, prop)

    return intersects, unsafe_stars


<<<<<<< HEAD
def intersect_symb_lp(net_list, nn_bounds, prop):
    output = None
=======
def intersect_symb_lp(nn_bounds, prop):
    out_neurons = nn_bounds[list(nn_bounds.keys())[-1]].lower.matrix.shape[0]

    basis = np.eye(out_neurons, out_neurons)
    center = np.zeros((out_neurons, 1))

    # TODO fill the predicate
    predicate_matrix = np.ones((2 * out_neurons, out_neurons))
    predicate_bias = np.ones((2 * out_neurons, 1))
>>>>>>> b22ee07d

    # output >= nn_bounds[0]['model_out'][1].lower.matrix * x_input + lower.offset
    # output <= nn_bounds[0]['model_out'][1].upper.matrix * x_input + upper.offset
    # y0 >= 0.25 x0
    # y0 <= 0.25 x0 + 0.25
    # I can build a star from this!
    output = Star(predicate_matrix, predicate_bias, center, basis)

<<<<<<< HEAD
    # TODO bounds are symbolic now

=======
>>>>>>> b22ee07d
    intersects, unsafe_stars = check_intersection(output, prop)

    return intersects, unsafe_stars


def get_next_target(ref_heur: str,
                    star: Star,
                    nn_list: list) -> (RefinementTarget, Star):
    if ref_heur == 'sequential':
        return get_target_sequential(star, nn_list)
    else:
        raise NotImplementedError('Only sequential refinement supported')


def get_target_sequential(star: Star, nn_list: list) -> (RefinementTarget, Star):
    """
    This function updates the target for the refinement of the star using
    a sequential approach. For each ReLU layer all neurons are refined
    sequentially.

    Parameters
    ----------
    star : Star
        The star to refine
    nn_list : list
        The list of the network layers

    Returns
    ----------
    tuple, Star
        The new target for the refinement, which is None when there is no more
        refinement to do for this star, and the propagated star

    """

    def get_last_relu(net_list: list):
        last_relu_idx = 0
        for net_layer in net_list[::-1]:
            if isinstance(net_layer, nodes.ReLUNode):
                last_relu_idx = net_list.index(net_layer)
                break

        return last_relu_idx

    star = propagate_until_relu(star, nn_list, False)
    current_neuron = star.ref_neuron

    if current_neuron < star.center.shape[0]:
        # There are more neurons in the layer: increment the neuron count
        new_target = RefinementTarget(star.ref_layer, current_neuron)

    else:
        if star.ref_layer == get_last_relu(nn_list):
            # There are no more neurons and no more layers
            new_target = None

        else:
            # There is another ReLU layer: propagate the star to that layer and reset the neuron
            star = propagate_until_relu(star, nn_list, True)
            star.ref_neuron = 0
            next_layer = star.ref_layer
            new_target = RefinementTarget(next_layer, 0)

    return new_target, star


def split_star(star: Star, target: RefinementTarget, nn_list: list, bounds_dict: dict) -> list:
    """
    For a star we only need the var_index to target a specific neuron.
    The index relative to this neuron is determined by the heuristic that
    also takes into account what layer the star comes from.

    When splitting I also need to update the bounds and return them

    Parameters
    ----------
    star : Star
        The star object to split
    target : RefinementTarget
        The target layer and neuron to refine
    nn_list : list
        The neural network as a list of layers
    bounds_dict : dict
        The bounds of the network layers

    Returns
    ----------
    list
        A list of one or two 'Star' elements, depending on the stability
        of the current neuron

    """

    index = target.neuron_idx
    cur_bounds = bounds_dict[nn_list[star.ref_layer].identifier]

    # Loop to filter positive stable neurons
    while index < star.center.shape[0]:

        mask = np.identity(star.center.shape[0])
        mask[index, index] = 0

        stable = abst.check_stable(index, cur_bounds)

        # Positive stable
        if stable == 1:
            star.ref_layer = target.layer_idx
            star.ref_neuron += 1
            index += 1

        # Negative stable
        elif stable == -1:
            new_c = np.matmul(mask, star.center)
            new_b = np.matmul(mask, star.basis_matrix)
            new_pred = star.predicate_matrix
            new_bias = star.predicate_bias
            new_star = Star(new_pred, new_bias, new_c, new_b)

            new_star.ref_layer = target.layer_idx
            new_star.ref_neuron = star.ref_neuron + 1

            return [(new_star, bounds_dict)]

        # Unstable
        else:
            # Lower star
            lower_c = np.matmul(mask, star.center)
            lower_b = np.matmul(mask, star.basis_matrix)
            lower_pred = np.vstack((star.predicate_matrix, star.basis_matrix[index, :]))
            lower_bias = np.vstack((star.predicate_bias, -star.center[index]))
            lower_star = Star(lower_pred, lower_bias, lower_c, lower_b)

            lower_star.ref_layer = target.layer_idx
            lower_star.ref_neuron = star.ref_neuron + 1

            # Upper star
            upper_c = star.center
            upper_b = star.basis_matrix
            upper_pred = np.vstack((star.predicate_matrix, -star.basis_matrix[index, :]))
            upper_bias = np.vstack((star.predicate_bias, star.center[index]))
            upper_star = Star(upper_pred, upper_bias, upper_c, upper_b)

            upper_star.ref_layer = target.layer_idx
            upper_star.ref_neuron = star.ref_neuron + 1

            # TODO update bounds
            return [
                (lower_star, bounds_dict),
                (upper_star, bounds_dict)
            ]

    # I get here only if I complete the while loop
    return [(star, bounds_dict)]


def get_counterexample(unsafe_stars: list, prop: 'NeverProperty') -> Tensor:
    """
    This function is used to extract a counterexample from a star.
    The counterexample that we are interested into is the witness, i.e.,
    the input assignment that resulted in an intersection.

    Parameters
    ----------
    unsafe_stars : list
        Unsafe stars in output
    prop : NeverProperty
        The property of interest

    Returns
    ----------
    Tensor
        The counterexample input Tensor

    """

    # Extract counterexample stars
    counterexample_stars = []

    for unsafe_star in unsafe_stars:
        temp_star = abst.Star(prop.in_coef_mat, prop.in_bias_mat)
        temp_star.predicate_matrix = copy.deepcopy(unsafe_star.predicate_matrix)
        temp_star.predicate_bias = copy.deepcopy(unsafe_star.predicate_bias)
        counterexample_stars.append(temp_star)

    return counterexample_stars[0].get_samples(num_samples=1)[0]<|MERGE_RESOLUTION|>--- conflicted
+++ resolved
@@ -206,10 +206,6 @@
     return intersects, unsafe_stars
 
 
-<<<<<<< HEAD
-def intersect_symb_lp(net_list, nn_bounds, prop):
-    output = None
-=======
 def intersect_symb_lp(nn_bounds, prop):
     out_neurons = nn_bounds[list(nn_bounds.keys())[-1]].lower.matrix.shape[0]
 
@@ -219,7 +215,6 @@
     # TODO fill the predicate
     predicate_matrix = np.ones((2 * out_neurons, out_neurons))
     predicate_bias = np.ones((2 * out_neurons, 1))
->>>>>>> b22ee07d
 
     # output >= nn_bounds[0]['model_out'][1].lower.matrix * x_input + lower.offset
     # output <= nn_bounds[0]['model_out'][1].upper.matrix * x_input + upper.offset
@@ -228,11 +223,6 @@
     # I can build a star from this!
     output = Star(predicate_matrix, predicate_bias, center, basis)
 
-<<<<<<< HEAD
-    # TODO bounds are symbolic now
-
-=======
->>>>>>> b22ee07d
     intersects, unsafe_stars = check_intersection(output, prop)
 
     return intersects, unsafe_stars
