"""
This file contains the bounds propagation methods for
the different layers of a neural network

"""

import numpy as np

import pynever.strategies.bounds_propagation.utility.functions as utilf
from pynever import nodes
from pynever.exceptions import FixedConflictWithBounds
from pynever.networks import SequentialNetwork, NeuralNetwork
from pynever.strategies.bounds_propagation import BOUNDS_LOGGER
from pynever.strategies.bounds_propagation.bounds import SymbolicLinearBounds, HyperRectangleBounds, PRECISION_GUARD, \
    VerboseBounds, BoundsStats
from pynever.strategies.bounds_propagation.convolution import LinearizeConv
from pynever.strategies.bounds_propagation.linearfunctions import LinearFunctions
from pynever.strategies.bounds_propagation.relu import LinearizeReLU
from pynever.strategies.bounds_propagation.utility.functions import get_positive_part, get_negative_part, \
    compute_lin_lower_and_upper
from pynever.strategies.bounds_propagation.utility.property_converter import PropertyFormatConverter
from pynever.strategies.verification.ssbp.constants import NeuronState, BoundsDirection


class BoundsManager:
    """
    This class handles the propagation of symbolic bounds with
    both forwards and backwards propagation

    """

    def __init__(self, direction: BoundsDirection = BoundsDirection.BACKWARDS):
        self.direction = direction

        # Equations for each layer to do backward substitution
        self.layer2layer_equations = {}

        self.stability_info = {}
        self.overapprox_area = {}

        self.logger = BOUNDS_LOGGER

<<<<<<< HEAD
        # Here we save information about the stable and unstable neurons
        self.stability_info = {
            StabilityInfo.INACTIVE: dict(),
            StabilityInfo.ACTIVE: dict(),
            StabilityInfo.UNSTABLE: list()
        }
        self.overapprox_area = {
            'sorted': list(),
            'map': dict()
        }

    def __repr__(self):
        return str(self.numeric_bounds)
=======
        self.reset_info()
>>>>>>> 05ba5507

    @staticmethod
    def check_stable(lb, ub) -> NeuronState:
        """
        Static method, given the bounds of a neuron, whether it is stable
        """

        # Positive stable
        if lb >= PRECISION_GUARD:
            return NeuronState.POSITIVE_STABLE

        # Negative stable
        elif ub <= -PRECISION_GUARD:
            return NeuronState.NEGATIVE_STABLE

        # Unstable
        else:
            return NeuronState.UNSTABLE

    @staticmethod
    def get_input_bounds(prop: 'NeverProperty') -> HyperRectangleBounds:
        """
        This method computes the numeric bounds of the input layer

        Parameters
        ----------
        prop : NeverProperty
            The property to verify

        Returns
        ----------
        HyperRectangleBounds
            The numeric bounds of the input layer

        """

        # HyperRectBounds input bounds
        return PropertyFormatConverter(prop).get_vectors()

    @staticmethod
    def get_symbolic_preact_bounds_at(bounds: VerboseBounds, layer_id: str,
                                      nn: SequentialNetwork) -> SymbolicLinearBounds:
        """
        This method retrieves the preactivation symbolic bounds in the bounds
        container at the specified target

        """

        return bounds.symbolic_bounds[nn.get_previous_id(layer_id)]

    def compute_bounds_from_property(self, network: NeuralNetwork, prop: 'NeverProperty') -> VerboseBounds | None:
        """
        Precomputes bounds for all nodes using symbolic linear propagation

        """

        # HyperRectBounds input bounds
        input_hyper_rect = BoundsManager.get_input_bounds(prop)

        # Get layers
        if not isinstance(network, SequentialNetwork):
            raise NotImplementedError

        return self.compute_bounds(input_hyper_rect, network)

    def compute_bounds(self, input_hyper_rect: HyperRectangleBounds, network: SequentialNetwork,
                       fixed_neurons: dict = None) -> VerboseBounds | None:
        """
        This method computes the bounds for the neural network given the property,
        either using forwards propagation or backwards propagation

        """

        if fixed_neurons is None:
            fixed_neurons = dict()

        # Reset to default the stability info and overapprox area dictionaries
        self.reset_info()

<<<<<<< HEAD
        # Equations for each layer to do backward substitution
        layer2layer_equations = dict()
=======
        # We are collecting the bounds, symbolic and numeric, in this data structure
        all_bounds = VerboseBounds()
>>>>>>> 05ba5507

        # Initialising the current equations
        input_size = input_hyper_rect.get_size()
        lower_equation = LinearFunctions(np.identity(input_size), np.zeros(input_size))
        upper_equation = LinearFunctions(np.identity(input_size), np.zeros(input_size))
        cur_layer_input_eq = SymbolicLinearBounds(lower_equation, upper_equation)
        cur_layer_input_num_bounds = input_hyper_rect

        stable_count = 0

        # Reset equations
        self.layer2layer_equations = dict()

        # Iterate through the layers
        for layer in network.layers_iterator():
<<<<<<< HEAD
            cur_layer_output_eq, cur_layer_output_num_bounds, stable_count = (
                BoundsManager.compute_layer_bounds(layer, cur_layer_input_eq, cur_layer_input_num_bounds,
                                                   input_hyper_rect, direction, stable_count, fixed_neurons))
=======
            bounds_pack = (
                self.compute_layer_bounds(network, layer, cur_layer_input_eq, cur_layer_input_num_bounds,
                                          input_hyper_rect, stable_count, fixed_neurons))
            if bounds_pack is None:
                return None
            else:
                cur_layer_output_eq, cur_layer_output_num_bounds, stable_count = bounds_pack
>>>>>>> 05ba5507

            # Store the current equations and numeric bounds
            all_bounds.symbolic_bounds[layer.identifier] = cur_layer_output_eq
            all_bounds.numeric_pre_bounds[layer.identifier] = cur_layer_input_num_bounds
            all_bounds.numeric_post_bounds[layer.identifier] = cur_layer_output_num_bounds

            # Update the current input equation and numeric bounds
            cur_layer_input_eq = cur_layer_output_eq
            cur_layer_input_num_bounds = cur_layer_output_num_bounds

        # sort the over-approximation areas ascending
        self.overapprox_area['sorted'] = sorted(self.overapprox_area['sorted'], key=lambda x: x[1])
<<<<<<< HEAD
        self.overapprox_area['volume'] = compute_overapproximation_volume(self.overapprox_area['map'])

        # Put all the collected bounds in a dictionary and return it
        # TODO create data structure
        return {
            'symbolic': symbolic_bounds,
            'numeric_pre': num_preact_bounds,
            'numeric_post': num_postact_bounds,
            'stability_info': self.stability_info,
            'stable_count': stable_count,
            'overapproximation_area': self.overapprox_area
        }

    @staticmethod
    def compute_layer_bounds(layer: nodes.LayerNode, layer_in_eq: SymbolicLinearBounds,
=======
        self.overapprox_area['volume'] = utilf.compute_overapproximation_volume(self.overapprox_area['map'])

        # Return all the computed bounds along to the statistics
        all_bounds.statistics = BoundsStats(self.stability_info, self.overapprox_area)

        return all_bounds

    def compute_layer_bounds(self, network: SequentialNetwork, layer: nodes.LayerNode,
                             layer_in_eq: SymbolicLinearBounds,
>>>>>>> 05ba5507
                             layer_in_num: HyperRectangleBounds, input_hyper_rect: HyperRectangleBounds,
                             stable_count: int, fixed_neurons: dict) \
            -> tuple[SymbolicLinearBounds, HyperRectangleBounds, int] | None:

        # Buffer
        cur_layer_output_eq = layer_in_eq
        cur_layer_output_num_bounds = layer_in_num

        if isinstance(layer, nodes.FullyConnectedNode):
            """ Fully Connected layer """

            if self.direction == BoundsDirection.FORWARDS:
                cur_layer_output_eq = BoundsManager.compute_dense_output_bounds(layer, layer_in_eq)
                cur_layer_output_num_bounds = cur_layer_output_eq.to_hyper_rectangle_bounds(input_hyper_rect)

            else:
                layer_eq = BoundsManager.get_linear_layer_equation(layer)
                self.layer2layer_equations[layer.identifier] = SymbolicLinearBounds(layer_eq, layer_eq)

                lower_eq_from_input, lower_bounds = (
                    BoundsManager._get_equation_from_input(network, layer.identifier, "lower",
                                                           self.layer2layer_equations, input_hyper_rect))
                upper_eq_from_input, upper_bounds = (
                    BoundsManager._get_equation_from_input(network, layer.identifier, "upper",
                                                           self.layer2layer_equations, input_hyper_rect))

                cur_layer_output_num_bounds = HyperRectangleBounds(lower_bounds, upper_bounds)
                cur_layer_output_eq = SymbolicLinearBounds(lower_eq_from_input, upper_eq_from_input)

        elif isinstance(layer, nodes.ConvNode):
            """ Convolutional layer """

<<<<<<< HEAD
            if direction == 'forwards':
                conv_lin = LinearizeConv()
                cur_layer_output_eq = conv_lin.compute_output_equation(layer, layer_in_eq)
=======
            if self.direction == BoundsDirection.FORWARDS:
                cur_layer_output_eq = LinearizeConv().compute_output_equation(layer, layer_in_eq)
>>>>>>> 05ba5507
                cur_layer_output_num_bounds = cur_layer_output_eq.to_hyper_rectangle_bounds(input_hyper_rect)

            else:
                raise NotImplementedError('Backwards bounds propagation not yet implemented for convolutional layers')

        elif isinstance(layer, nodes.ReLUNode):
            """ ReLU layer """

<<<<<<< HEAD
            if direction == 'forwards':
                relu_lin = LinearizeReLU(fixed_neurons, stable_count, input_hyper_rect)
                cur_layer_output_eq = relu_lin.compute_output_equation(layer_in_eq)
                cur_layer_output_num_bounds = relu_lin.compute_output_numeric(layer, layer_in_num, layer_in_eq)
                stable_count = BoundsManager.get_layer_stability_stats(layer.identifier, layer_in_num)

        elif isinstance(layer, nodes.FlattenNode):
            """ Flatten layer """
            pass

        elif isinstance(layer, nodes.ReshapeNode):
            """ Reshape layer """
            pass
=======
            relu_lin = LinearizeReLU(fixed_neurons, input_hyper_rect)

            if self.direction == BoundsDirection.FORWARDS:
                cur_layer_output_eq = relu_lin.compute_output_linear_bounds(layer_in_eq)
                cur_layer_output_num_bounds = relu_lin.compute_output_numeric_bounds(layer, layer_in_num, layer_in_eq)

            else:
                if relu_lin.USE_FIXED_NEURONS:
                    try:
                        layer_in_eq, layer_in_num = LinearizeReLU.check_and_enforce_fixed_constraints(
                            layer_in_eq, layer_in_num, fixed_neurons, layer.identifier
                        )

                    except FixedConflictWithBounds:
                        # The current branch is not feasible. Return None
                        return None

                # Just to set a value to cur_layer_output_eq
                cur_layer_output_eq = layer_in_eq

                relu_eq, cur_layer_output_num_bounds = LinearizeReLU.compute_relu_equation(layer_in_num.get_lower(),
                                                                                           layer_in_num.get_upper())
                self.layer2layer_equations[layer.identifier] = relu_eq

            # Update stable count
            stable_count += self.get_layer_stability_stats(layer.identifier, layer_in_num)


        elif isinstance(layer, nodes.FlattenNode):
            """ Flatten layer """

            self.layer2layer_equations[layer.identifier] = layer_in_eq
            cur_layer_output_eq = layer_in_eq
            cur_layer_output_num_bounds = layer_in_num

        elif isinstance(layer, nodes.ReshapeNode):
            """ Reshape layer """

            self.layer2layer_equations[layer.identifier] = layer_in_eq
            cur_layer_output_eq = layer_in_eq
            cur_layer_output_num_bounds = layer_in_num
>>>>>>> 05ba5507

        else:
            raise Exception(
                "Currently supporting bounds computation only for FullyConnected, Convolutional, ReLU "
                "and Flatten layers.\n Instead got {}".format(layer.__class__))

        return cur_layer_output_eq, cur_layer_output_num_bounds, stable_count

<<<<<<< HEAD
    def compute_bounds_backwards(self, input_hyper_rect: HyperRectangleBounds, network: SequentialNetwork,
                                 fixed_neurons: dict = None) -> dict:
        """
        Given input hyper rectangle bounds, propagates them through the NN
        using forward symbolic bound propagation and
        returns a dictionary with the symbolic and numeric bounds as well
        as information on stability and refinement parameters
=======
    def get_layer_stability_stats(self, layer_id: str, numeric_preactivation_bounds: HyperRectangleBounds) -> int:
        stable_count = 0

        inactive = list()
        active = list()
        unstable = list()

        for neuron_n in range(numeric_preactivation_bounds.size):
            l, u = numeric_preactivation_bounds.get_dimension_bounds(neuron_n)

            stable_status = BoundsManager.check_stable(l, u)
            if stable_status == NeuronState.NEGATIVE_STABLE:
                inactive.append(neuron_n)
                stable_count += 1

            elif stable_status == NeuronState.POSITIVE_STABLE:
                active.append(neuron_n)
                stable_count += 1
>>>>>>> 05ba5507

            else:  # stable_status == NeuronState.UNSTABLE
                unstable.append((layer_id, neuron_n))

                # Compute approximation area
                area = 0.5 * (u - l) * u
                self.overapprox_area['sorted'].append(((layer_id, neuron_n), area))
                self.overapprox_area['map'][(layer_id, neuron_n)] = area

        self.stability_info[utilf.StabilityInfo.INACTIVE][layer_id] = inactive
        self.stability_info[utilf.StabilityInfo.ACTIVE][layer_id] = active
        self.stability_info[utilf.StabilityInfo.UNSTABLE].extend(unstable)

        return stable_count

    def reset_info(self) -> None:
        # Here we save information about the stable and unstable neurons
        self.stability_info = {
            utilf.StabilityInfo.INACTIVE: dict(),
            utilf.StabilityInfo.ACTIVE: dict(),
            utilf.StabilityInfo.UNSTABLE: list()
        }

        self.overapprox_area = {
            'sorted': list(),
            'map': dict()
        }

<<<<<<< HEAD
        # Initialising the current equations
        input_size = input_hyper_rect.get_size()
        lower_equation = LinearFunctions(np.identity(input_size), np.zeros(input_size))
        upper_equation = LinearFunctions(np.identity(input_size), np.zeros(input_size))
        cur_layer_input_eq = SymbolicLinearBounds(lower_equation, upper_equation)
        cur_layer_input_num_bounds = input_hyper_rect

        stable_count = 0

        # Iterate through the layers
        for layer in network.layers_iterator():

            if isinstance(layer, nodes.FullyConnectedNode):
                """ Fully Connected layer """

                layer_equation = BoundsManager.get_layer_equation(layer)
                layer2layer_equations[layer.identifier] = SymbolicLinearBounds(layer_equation, layer_equation)

                lower_eq_from_input, lower_bounds = (
                    self._get_equation_from_input(network, layer.identifier, "lower", layer2layer_equations,
                                                  input_hyper_rect))
                upper_eq_from_input, upper_bounds = (
                    self._get_equation_from_input(network, layer.identifier, "upper", layer2layer_equations,
                                                  input_hyper_rect))

                cur_layer_output_num_bounds = HyperRectangleBounds(lower_bounds, upper_bounds)
                cur_layer_output_eq = SymbolicLinearBounds(lower_eq_from_input, upper_eq_from_input)

            elif isinstance(layer, nodes.ReLUNode):
                """ ReLU layer """

                if BoundsManager.USE_FIXED_NEURONS:
                    try:
                        cur_layer_input_eq, cur_layer_input_num_bounds = self.check_and_enforce_fixed_constraints(
                            cur_layer_input_eq, cur_layer_input_num_bounds, fixed_neurons, layer.identifier
                        )
                    except FixedConflictWithBounds:
                        # The current branch is not feasible. Return None
                        return None

                relu_eq, cur_layer_output_num_bounds = \
                    self.compute_relu_equation(cur_layer_input_num_bounds.get_lower(),
                                               cur_layer_input_num_bounds.get_upper())

                layer2layer_equations[layer.identifier] = relu_eq

                stable_count += self.get_layer_stability_stats(layer.identifier, cur_layer_input_num_bounds,
                                                               stability_info, overapprox_area)

                # Just to set a value to cur_layer_output_eq
                cur_layer_output_eq = cur_layer_input_eq

            elif isinstance(layer, nodes.FlattenNode):
                """ Flatten layer """

                layer2layer_equations[layer.identifier] = cur_layer_input_eq
                cur_layer_output_eq = cur_layer_input_eq
                cur_layer_output_num_bounds = cur_layer_input_num_bounds

            elif isinstance(layer, nodes.ReshapeNode):
                """ Reshape layer """

                cur_layer_output_eq = cur_layer_input_eq
                cur_layer_output_num_bounds = cur_layer_input_num_bounds

            elif isinstance(layer, nodes.ConvNode):
                """ Convolutional layer """

                raise NotImplementedError('Not yet')

            else:
                raise Exception(
                    "Currently supporting bounds computation only for FullyConnected, Convolutional, ReLU "
                    "and Flatten layers.\n Instead got {}".format(layer.__class__))

            # Store the current equations and numeric bounds
            symbolic_bounds[layer.identifier] = cur_layer_output_eq
            num_preact_bounds[layer.identifier] = cur_layer_input_num_bounds
            num_postact_bounds[layer.identifier] = cur_layer_output_num_bounds

            # Update the current input equation and numeric bounds
            cur_layer_input_eq = cur_layer_output_eq
            cur_layer_input_num_bounds = cur_layer_output_num_bounds

        # sort the overapproximation areas ascending
        overapprox_area['sorted'] = sorted(overapprox_area['sorted'], key=lambda x: x[1])
        overapprox_area['volume'] = compute_overapproximation_volume(overapprox_area['map'])

        # Put all the collected bounds in a dictionary and return it
        # TODO create data structure
        return {
            'symbolic': symbolic_bounds,
            'numeric_pre': num_preact_bounds,
            'numeric_post': num_postact_bounds,
            'stability_info': stability_info,
            'stable_count': stable_count,
            'overapproximation_area': overapprox_area
        }

    @staticmethod
    def check_and_enforce_fixed_constraints(relu_input_eq, preact_bounds, fixed_neurons, layer_id):
        """
        We need to check if the bounds do not conflict with the currently fixed neurons.
        That could happen if we haven't detected that the current branch is infeasible.
        That could happen because we are dealing with approximated bounds.
        """

        current_layer_inactive = extract_layer_inactive_from_fixed_neurons(fixed_neurons, layer_id)
        current_layer_active = extract_layer_active_from_fixed_neurons(fixed_neurons, layer_id)

        new_bounds = preact_bounds.clone()

        new_eq = SymbolicLinearBounds(relu_input_eq.lower.clone(), relu_input_eq.upper.clone())

        for neuron_n in current_layer_active:
            if preact_bounds.upper[neuron_n] < 0:
                raise FixedConflictWithBounds("A neuron has been fixed to be positive, "
                                              "but the bounds are negative. The current branch is not viable.")

        for neuron_n in current_layer_inactive:
            if preact_bounds.lower[neuron_n] > 0:
                raise FixedConflictWithBounds("A neuron has been fixed to be negative, "
                                              "but the bounds are positive. The current branch is not viable.")
            if preact_bounds.upper[neuron_n] > 0:
                new_eq.lower.matrix[neuron_n] = 0 * new_eq.lower.matrix[neuron_n]
                new_eq.lower.offset[neuron_n] = 0
                new_eq.upper.matrix[neuron_n] = 0 * new_eq.upper.matrix[neuron_n]
                new_eq.upper.offset[neuron_n] = 0
                new_bounds.lower[neuron_n] = -BoundsManager.PRECISION_GUARD
                new_bounds.upper[neuron_n] = -BoundsManager.PRECISION_GUARD

        return new_eq, new_bounds

=======
>>>>>>> 05ba5507
    @staticmethod
    def _get_equation_from_input(network, layer_id, end, symbolic_bounds, input_bounds):
        """
        Given an equation for the current layer (which depends on the variables of the previous layer),
        computes the lower or the upper bound equation from the variables of the input layer
        by backwards substitution of the equations of the previous layers.

        Then, computes the concrete bounds of the obtained equation.

        end
            indicates if we want to compute the lower or the upper bound.

        """

        if end == "lower":
            current_matrix = symbolic_bounds[layer_id].get_lower().get_matrix()
            current_offset = symbolic_bounds[layer_id].get_lower().get_offset()
        else:
            current_matrix = symbolic_bounds[layer_id].get_upper().get_matrix()
            current_offset = symbolic_bounds[layer_id].get_upper().get_offset()

        prev_layer_id = network.get_previous_id(layer_id)

        while prev_layer_id is not None:
            current_matrix, current_offset = BoundsManager._substitute_one_step_back(
                current_matrix, current_offset, symbolic_bounds[prev_layer_id], end
            )
            prev_layer_id = network.get_previous_id(prev_layer_id)

        equation_from_input = LinearFunctions(current_matrix, current_offset)

        if end == "lower":
            bound = equation_from_input.compute_min_values(input_bounds)
        else:
            bound = equation_from_input.compute_max_values(input_bounds)

        return equation_from_input, bound

    @staticmethod
    def _substitute_one_step_back(current_matrix, current_offset, prev_equations, end):
        """
        Performs one substitution step.

        Given an equation mapping R^n -> R^m in the form of a matrix and an offset, and
        previous equations mapping R^k to R^n,
        computes a new equation (in the form of a matrix and an offset) that
        maps R^k to R^m.
        """
        prev_lower_eq = prev_equations.get_lower()
        prev_upper_eq = prev_equations.get_upper()

        matrix_pos = np.maximum(current_matrix, np.zeros(current_matrix.shape))
        matrix_neg = np.minimum(current_matrix, np.zeros(current_matrix.shape))

        if end == "lower":
            current_matrix = matrix_pos.dot(prev_lower_eq.get_matrix()) + matrix_neg.dot(prev_upper_eq.get_matrix())
            current_offset = matrix_pos.dot(prev_lower_eq.get_offset()) + matrix_neg.dot(prev_upper_eq.get_offset()) + \
                             current_offset

            # self._round_down(current_matrix)
            # self._round_down(current_bias)
        else:
            current_matrix = matrix_pos.dot(prev_upper_eq.get_matrix()) + matrix_neg.dot(prev_lower_eq.get_matrix())
            current_offset = matrix_pos.dot(prev_upper_eq.get_offset()) + matrix_neg.dot(prev_lower_eq.get_offset()) + \
                             current_offset

            # self._round_up(current_matrix)
            # self._round_up(current_bias)

        return current_matrix, current_offset

    @staticmethod
<<<<<<< HEAD
    def get_layer_stability_stats(layer_id, numeric_preactivation_bounds):
        stable_count = 0

        inactive = list()
        active = list()
        unstable = list()

        for neuron_n in range(numeric_preactivation_bounds.size):
            l, u = numeric_preactivation_bounds.get_dimension_bounds(neuron_n)

            stable_status = BoundsManager.check_stable(l, u)
            if stable_status == NeuronState.NEGATIVE_STABLE:
                inactive.append(neuron_n)
                stable_count += 1

            elif stable_status == NeuronState.POSITIVE_STABLE:
                active.append(neuron_n)
                stable_count += 1

            else:  # stable_status == NeuronState.UNSTABLE
                unstable.append((layer_id, neuron_n))

                # Compute approximation area
                area = 0.5 * (u - l) * u
                overapprox_area['sorted'].append(((layer_id, neuron_n), area))
                overapprox_area['map'][(layer_id, neuron_n)] = area

        stability_info[StabilityInfo.INACTIVE][layer_id] = inactive
        stability_info[StabilityInfo.ACTIVE][layer_id] = active
        stability_info[StabilityInfo.UNSTABLE].extend(unstable)

        return stable_count

    def branch_update_bounds(self, pre_branch_bounds: dict, nn: SequentialNetwork, target: RefinementTarget,
                             fixed_neurons: dict) -> tuple[dict, dict]:
        """
        Update the bounds for after splitting the target neuron.
        Attempts to refine the input bounds for each of the two splits.
        If the input bounds have been updated, recomputes the bounds.
        """

        self.logger.debug("\tTarget {} "
                          "Overapprox. area {:10.4}".format(target, pre_branch_bounds['overapproximation_area']['map'][
            target.to_pair()]))

        input_bounds = pre_branch_bounds['numeric_pre'][nn.get_id_from_index(0)]

        # LOGGER.debug(f"--- Input bounds\n"
        #              f"{input_bounds} --- stable count {pre_branch_bounds['stable_count']}"
        #              f" Volume {pre_branch_bounds['overapproximation_area']['volume']}")

        negative_branch_input = BoundsManager.refine_input_bounds_after_split(
            pre_branch_bounds, nn, target, NeuronSplit.Negative, fixed_neurons
        )
        # negative_bounds = None if negative_branch_input is None else (
        #     pre_branch_bounds if (negative_branch_input == input_bounds and not BoundsManager.USE_FIXED_NEURONS) else
        #     self.compute_bounds(negative_branch_input, nn, fixed_neurons=fixed_neurons | {target.to_pair(): 0})
        # )
        negative_bounds = None if negative_branch_input is None else (
            pre_branch_bounds if negative_branch_input == input_bounds else
            self.compute_bounds(negative_branch_input, nn, fixed_neurons=fixed_neurons | {target.to_pair(): 0})
        )
        LOGGER.debug("\tNega Stable count  {}  Volume {} --- {}".format(
            None if negative_bounds is None else "{:4}".format(negative_bounds['stable_count']),
            None if negative_bounds is None else "{:10.4}".format(negative_bounds['overapproximation_area']['volume']),
            negative_branch_input))

        positive_branch_input = BoundsManager.refine_input_bounds_after_split(
            pre_branch_bounds, nn, target, NeuronSplit.Positive, fixed_neurons
        )
        positive_bounds = None if positive_branch_input is None else (
            pre_branch_bounds if positive_branch_input == input_bounds else
            self.compute_bounds(positive_branch_input, nn, fixed_neurons=fixed_neurons | {target.to_pair(): 1})
        )
        LOGGER.debug("\tPosi Stable count  {}  Volume {} --- {}".format(
            None if positive_bounds is None else "{:4}".format(positive_bounds['stable_count']),
            None if positive_bounds is None else "{:10.4}".format(positive_bounds['overapproximation_area']['volume']),
            positive_branch_input))

        return negative_bounds, positive_bounds

    def branch_bisect_input(self, bounds, nn: SequentialNetwork, fixed_neurons):
        input_bounds = bounds['numeric_pre'][nn.get_first_node().identifier]

        lower_half, upper_half = BoundsManager.bisect_an_input_dimension(input_bounds)

        negative_bounds = self.compute_bounds(lower_half, nn, fixed_neurons=fixed_neurons)
        positive_bounds = self.compute_bounds(upper_half, nn, fixed_neurons=fixed_neurons)

        LOGGER.debug("\tBisect1 Stable count  {}  Volume {} --- {}".format(
            None if negative_bounds is None else "{:4}".format(negative_bounds['stable_count']),
            None if negative_bounds is None else "{:10.4}".format(negative_bounds['overapproximation_area']['volume']),
            lower_half))
        LOGGER.debug("\tBisect2 Stable count  {}  Volume {} --- {}".format(
            None if positive_bounds is None else "{:4}".format(positive_bounds['stable_count']),
            None if positive_bounds is None else "{:10.4}".format(positive_bounds['overapproximation_area']['volume']),
            upper_half))
        return negative_bounds, positive_bounds

    @staticmethod
    def bisect_an_input_dimension(input_bounds):
        diff = input_bounds.get_upper() - input_bounds.get_lower()
        widest_dim = np.argmax(diff)
        mid = diff[widest_dim] / 2

        lower_half = input_bounds.clone()
        upper_half = input_bounds.clone()

        lower_half.upper[widest_dim] = lower_half.lower[widest_dim] + mid
        upper_half.lower[widest_dim] = lower_half.upper[widest_dim]

        return lower_half, upper_half

    @staticmethod
    def refine_input_bounds_after_split(pre_branch_bounds: dict, nn: SequentialNetwork,
                                        target: RefinementTarget, status: NeuronSplit, fixed_neurons: dict) \
            -> HyperRectangleBounds:
        """
        Given an unstable neuron y that we are going to constrain
        to be negative or positive according to the status,
        we recompute tighter input bounds of x=(x1,...,xn)
        for the solution space induced by this split.

        If y is set to be negative, we take its lower bound equation from the input variables:
            y >= c * x + b
        If y is set to be positive, we take its upper bound equation from the input variables:
            y <= c * x + b

        for all x coming from the hyperrectangle [l,u] (i.e., li <= xi <=ui).

        If we are constraining y to be negative, we have the constraint
            c * x + b <= 0.
        If we are constraining y to be positive, we have the constraint
            c * x + b >= 0 or, in the normal form, - c * x - b <= 0.

        We recompute the bounds for x using the constraint.

        Parameters
        ----------
        pre_branch_bounds : dict
            The bounds before the split
        nn : SequentialNetwork
            The neural network
        target : RefinementTarget
            The neuron to be split
        fixed_neurons : dict
            The dictionary of fixed neurons so far

        Returns
        -------
        Tighter input bounds induced by the split

        """
        # the bounds for the input layer that we try to refine
        input_bounds = pre_branch_bounds['numeric_pre'][nn.get_first_node().identifier]

        # If the bounds have not been refined,
        # try to use constraints from all the fixed neurons
        # fixed_neurons = compute_fixed_but_unstable_wrt_bounds(pre_branch_bounds, fixed_neurons)
        if len(fixed_neurons) > 0:
            refined_bounds = BoundsManager.optimise_input_bounds_for_branch(
                fixed_neurons | {target.to_pair(): status.value}, pre_branch_bounds, nn
            )
            # refined_bounds = BoundsManager._refine_input_bounds_for_branch(
            #     fixed_neurons, target, status, input_bounds, nn, pre_branch_bounds
            # )
        else:
            coef, shift = BoundsManager._get_equation_from_fixed_neuron(target, status.value, pre_branch_bounds, nn)
            refined_bounds = BoundsManager._refine_input_bounds_for_equation(coef, shift, input_bounds)

        return refined_bounds

    @staticmethod
    def _refine_input_bounds_for_branch(fixed_neurons: dict, target: RefinementTarget, value: NeuronSplit,
                                        input_bounds: HyperRectangleBounds,
                                        nn: SequentialNetwork, pre_branch_bounds: dict) -> HyperRectangleBounds | None:
        """
        We assume that the refinement is done when setting the equations to be <= 0
        """

        # Collecting the equations in normal form (<= 0) from all the fixes, including the latest
        # If value is 0, we take the lower bound.
        # Otherwise, we take the negation of the upper bound.
        equations = BoundsManager._get_equations_from_fixed_neurons(fixed_neurons, pre_branch_bounds, nn)
        coef, shift = BoundsManager._get_equation_from_fixed_neuron(target, value.value, pre_branch_bounds, nn)

        input_bounds = BoundsManager._refine_input_bounds_for_equation(coef, shift, input_bounds)
        if input_bounds is None:
            return None

        # The rest is similar to _refine_input_bounds,
        # but we get two different equations for each input dimension i,
        # obtained as the sum of the equations where i appears with the same sign
        n_input_dimensions = len(coef)

        dimensions_to_consider = np.array(range(n_input_dimensions))
        # An optimisation for very high-dimensional inputs
        if n_input_dimensions > BoundsManager.INPUT_DIMENSIONS_TO_REFINE:
            # we will only consider the dimensions
            # with the coefficient that is large enough in absolute terms
            # and at most BoundsManager.INPUT_DIMENSIONS_TO_REFINE
            percentage = 1 - BoundsManager.INPUT_DIMENSIONS_TO_REFINE / n_input_dimensions
            cutoff_c = np.quantile(abs(coef), percentage)
            mask = (abs(coef) > cutoff_c)
            dimensions_to_consider = dimensions_to_consider[mask]

        refined_input_bounds = input_bounds
        for i in dimensions_to_consider:
            i_bounds = BoundsManager._refine_input_dimension_for_neuron_and_branch(input_bounds, equations, coef, shift,
                                                                                   i)

            if i_bounds is None:
                LOGGER.info("!! Split is infeasible !!")
                # The split is infeasible
                return None

            elif i_bounds == 0:
                # No changes
                pass

            else:
                LOGGER.info(f"!! Bounds refined for branch !!")
                # Bounds have been refined
                if refined_input_bounds == input_bounds:
                    # Only create a new copy of the bounds if there was a change
                    refined_input_bounds = input_bounds.clone()
                # Update the bounds
                refined_input_bounds.get_lower()[i] = i_bounds[0]
                refined_input_bounds.get_upper()[i] = i_bounds[1]

        return refined_input_bounds

    @staticmethod
    def _refine_input_dimension_for_neuron_and_branch(input_bounds, equations, coef, shift, i):

        coefs = equations.matrix
        shifts = equations.offset

        # Find equations where the coefficient is the same sign as coef[i]
        if coef[i] > 0:
            mask = (coefs[:, i] > 0)
        elif coef[i] < 0:
            mask = (coefs[:, i] < 0)

        coefs1 = coefs[mask, :]
        shifts1 = shifts[mask]

        # If no equations have been selected, still can try to refine for the new equation
        if len(coefs1) == 0:
            return 0

        best_i_bounds = input_bounds.get_dimension_bounds(i)

        # For every other dimension j, choose an equation eq2 where
        # coefficient j is the opposite sign of coef[j].
        # The idea is to combine eq1 and eq2 so that
        # coefficient i is 1 and
        # coefficient j is 0.
        n_input_dimensions = len(coef)
        for j in [h for h in range(n_input_dimensions) if h != i]:
            if coef[j] > 0:
                mask1 = (coefs1[:, j] < 0)
            elif coef[j] < 0:
                mask1 = (coefs1[:, j] > 0)
            else:
                # Maybe try to refine using the equation eq1?
                continue

            coefs2 = coefs1[mask1, :]
            shifts2 = shifts1[mask1]

            for n in range(len(coefs2)):
                eq2_coef = coefs2[n]
                eq2_shift = shifts2[n]

                k = -coef[j] / eq2_coef[j]

                # in this equation coefficient j is 0
                combined_coef = coef + k * eq2_coef
                combined_shift = shift + k * eq2_shift

                i_bounds = BoundsManager._refine_input_dimension(input_bounds, combined_coef, combined_shift, i)
                if i_bounds is None:
                    # The split is infeasible
                    return None

                elif i_bounds != 0:
                    best_i_bounds = max(best_i_bounds[0], i_bounds[0]), min(best_i_bounds[1], i_bounds[1])

        if best_i_bounds != input_bounds.get_dimension_bounds(i):
            return best_i_bounds
        return 0

    @staticmethod
    def _refine_input_bounds_for_branch_naive(branch: dict, input_bounds: HyperRectangleBounds, nn: SequentialNetwork,
                                              pre_branch_bounds: dict) -> HyperRectangleBounds | None:
        """
        We assume that the refinement is done when setting the equations to be <= 0
        """

        # Collecting the equations in normal form (<= 0) from all the fixes, including the latest
        # If value is 0, we take the lower bound.
        # Otherwise, we take the negation of the upper bound.
        equations = BoundsManager._get_equations_from_fixed_neurons(branch, pre_branch_bounds, nn)
        coefs = equations.matrix
        shifts = equations.offset

        # The rest is similar to _refine_input_bounds,
        # but we get two different equations for each input dimension i,
        # obtained as the sum of the equations where i appears with the same sign
        n_input_dimensions = len(coefs[0])

        all_dimensions = np.array(range(n_input_dimensions))
        dimensions_to_consider = []
        # An optimisation for very high-dimensional inputs
        if n_input_dimensions > BoundsManager.INPUT_DIMENSIONS_TO_REFINE:
            # we will only consider the dimensions
            # with the aggregated coefficient that is large enough in absolute terms
            # and at most BoundsManager.INPUT_DIMENSIONS_TO_REFINE
            percentage = 1 - BoundsManager.INPUT_DIMENSIONS_TO_REFINE / n_input_dimensions

            filtering_pos_coefs = abs(np.array([coefs[(coefs[:, i] > 0), i].sum() for i in range(n_input_dimensions)]))
            cutoff_c = np.quantile(filtering_pos_coefs, percentage)
            dimensions_to_consider.append(all_dimensions[(filtering_pos_coefs > cutoff_c)])

            filtering_neg_coefs = abs(np.array([coefs[(coefs[:, i] < 0), i].sum() for i in range(n_input_dimensions)]))
            cutoff_c = np.quantile(filtering_neg_coefs, percentage)
            dimensions_to_consider.append(all_dimensions[(filtering_neg_coefs > cutoff_c)])

        else:
            dimensions_to_consider.extend([all_dimensions, all_dimensions])

        refined_input_bounds = input_bounds
        for dimensions, sign in zip(dimensions_to_consider, ["pos", "neg"]):
            for i in dimensions:
                # For each input dimension i, we select the subset of the equations
                # with the same coefficient sign for i and optimise for the sum of those equations
                if sign == "pos":
                    mask = (coefs[:, i] > 0)
                else:
                    mask = (coefs[:, i] < 0)

                coef_i = coefs[mask, :]
                shift_i = shifts[mask].sum()

                if len(coef_i) <= 1:
                    # none or one equation have been selected. We want to combine at least two equations.
                    # Nothing to be done
                    continue

                coef_i = coef_i.sum(axis=0)
                i_bounds = BoundsManager._refine_input_dimension(refined_input_bounds, coef_i, shift_i, i)

                if i_bounds is None:
                    LOGGER.info(f"!! Split is infeasible !! {coef_i[i]}")
                    # The split is infeasible
                    return None

                elif i_bounds == 0:
                    # No changes
                    pass

                else:
                    LOGGER.info(f"!! Bounds refined for branch !! {coef_i[i]}")
                    # Bounds have been refined
                    if refined_input_bounds == input_bounds:
                        # Only create a new copy of the bounds if there was a change
                        refined_input_bounds = input_bounds.clone()
                    # Update the bounds
                    refined_input_bounds.get_lower()[i] = i_bounds[0]
                    refined_input_bounds.get_upper()[i] = i_bounds[1]

        return refined_input_bounds

    @staticmethod
    def _get_equations_from_fixed_neurons(fixed_neurons: dict, bounds: dict, nn) -> LinearFunctions:
        """
        Extract the constraints in the normal from
            equation <= 0
        imposed by fixing neurons, given their symbolic preactivation bounds.

        The assumption is that if a neuron y is constrained to be negative, then
            lower_bound <= y <= 0
        gives as the constraint
            lower_bound <= 0.
        Conversely, if y is constrained to be positive, then we have that upper_bound >= y >= 0.
        In the normal form it gives us
            -upper_bound <= 0.
        """
        coefs = []
        shifts = []
        for ((layer_id, neuron_n), value) in fixed_neurons.items():
            coef, shift = BoundsManager._get_equation_from_fixed_neuron(
                RefinementTarget(layer_id, neuron_n), value, bounds, nn
            )
            coefs.append(coef)
            shifts.append(shift)

        return LinearFunctions(np.array(coefs), np.array(shifts))

    @staticmethod
    def _get_equation_from_fixed_neuron(target: RefinementTarget, value: int, bounds: dict, nn):
        """
        See _get_equations_from_fixed_neurons
        """
        symbolic_preact_bounds = BoundsManager.get_symbolic_preact_bounds_at(bounds, target.layer_id, nn)

        if value == 0:
            # The linear equation for the upper bound of the target neuron
            coef = symbolic_preact_bounds.get_lower().get_matrix()[target.neuron_idx]
            shift = symbolic_preact_bounds.get_lower().get_offset()[target.neuron_idx]
        else:  # sign == NeuronSplit.Positive:
            # The negated linear equation for the lower bound of the target neuron
            coef = -symbolic_preact_bounds.get_upper().get_matrix()[target.neuron_idx]
            shift = -symbolic_preact_bounds.get_upper().get_offset()[target.neuron_idx]

        return coef, shift

    @staticmethod
    def _refine_input_bounds_for_equation(coef: Tensor, shift: Tensor, input_bounds: HyperRectangleBounds) \
            -> HyperRectangleBounds | None:
        """
        We have a constraint from the input variables
            c1 * x1 + ... + cn * xn + b <= 0

        for x1,...,xn coming from the hyper-rectangle [l,u] (i.e., li <= xi <=ui).

        We refine the bounds for x to the imposed solution space.
        For instance, for x1 we have

            x1 <= (-c2 * x2 - ... -cn * xn - b)/c1 if c1 is positive
            x1 >= (-c2 * x2 - ... -cn * xn - b)/c1 if c1 is negative

        Thus, when c1 > 0, we can compute a new upper bound of x1,
        and when c1 < 0, we can compute a new lower bound of x1.
        We do it using the standard interval arithmetics.

        If the new bound is inconsistent, e.g., the new upper bound is below the existing lower bound,
        it means the corresponding split/branch is not feasible. We return None.

        We only update the bound if it improves the previous one.
        """

        n_input_dimensions = len(coef)

        dimensions_to_consider = np.array(range(n_input_dimensions))
        # An optimisation for very high-dimensional inputs
        if n_input_dimensions > BoundsManager.INPUT_DIMENSIONS_TO_REFINE:
            # we will only consider the dimensions
            # with the coefficient that is large enough in absolute terms
            # and at most BoundsManager.INPUT_DIMENSIONS_TO_REFINE
            percentage = 1 - BoundsManager.INPUT_DIMENSIONS_TO_REFINE / n_input_dimensions
            cutoff_c = np.quantile(abs(coef), percentage)
            mask = (abs(coef) > cutoff_c)
            dimensions_to_consider = dimensions_to_consider[mask]

        refined_input_bounds = input_bounds
        for i in dimensions_to_consider:
            # Refine the bounds for each input dimension
            i_bounds = BoundsManager._refine_input_dimension(refined_input_bounds, coef, shift, i)

            if i_bounds is None:
                # The split is infeasible

                # from pynever.strategies.verification.ssbp.intersection import \
                #     check_input_refining_one_equation_feasible_with_lp
                # feasible = check_input_refining_one_equation_feasible_with_lp(coef, shift, refined_input_bounds)
                # if feasible:
                #     print("Input refinement is infeasible but the LP is feasible")
                return None

            elif i_bounds == 0:
                # No changes
                pass

            else:
                # Bounds have been refined
                # LOGGER.debug(f"?? Dim {i} bounds were refined ??")
                if refined_input_bounds == input_bounds:
                    # Only create a new copy of the bounds if there was a change
                    refined_input_bounds = input_bounds.clone()
                # Update the bounds
                refined_input_bounds.get_lower()[i] = i_bounds[0]
                refined_input_bounds.get_upper()[i] = i_bounds[1]

        return refined_input_bounds

    @staticmethod
    def _refine_input_dimension(input_bounds: HyperRectangleBounds, coef: Tensor, shift: Tensor,
                                i: int) -> tuple[float, float] | int | None:
        """
        We are given the constraint
            coef * (x1,...,xn) + shift <= 0

        See _refine_input_bounds for more information.

        We are refining the bounds for the input dimension i:

            xi <= (-c1 * x1 - ... -cn * xn - b)/ci if ci is positive -- we refine the upper bound
            xi >= (-c1 * x1 - ... -cn * xn - b)/ci if ci is negative -- we refine the lower bound

        Returns
        -------
        None    if the constraint is infeasible
        0       if no changes
        (l, u)  the new bounds for input dimension i

        """

        c = coef[i]

        if c == 0:
            return None

        # the rest is moved to the other side, so we have the minus and divided by c
        negated_rem_coef = - np.array(list(coef[:i]) + list(coef[i + 1:])) / c
        shift_div_c = - shift / c
        pos_rem_coef = np.maximum(np.zeros(len(coef) - 1), negated_rem_coef)
        neg_rem_coef = np.minimum(np.zeros(len(coef) - 1), negated_rem_coef)

        rem_lower_input_bounds = np.array(
            list(input_bounds.get_lower()[:i]) + list(input_bounds.get_lower()[i + 1:]))
        rem_upper_input_bounds = np.array(
            list(input_bounds.get_upper()[:i]) + list(input_bounds.get_upper()[i + 1:]))

        if c > 0:
            # compute maximum of xi, xi <= (-coefi * rem_xi - b)/c
            new_upper_i = pos_rem_coef.dot(rem_upper_input_bounds) + \
                          neg_rem_coef.dot(rem_lower_input_bounds) + shift_div_c

            if new_upper_i < input_bounds.get_lower()[i]:
                # infeasible branch
                return None

            elif new_upper_i < input_bounds.get_upper()[i]:
                # from pynever.strategies.verification.ssbp.intersection import compute_input_new_max
                # new_upper = compute_input_new_max(coef, shift, input_bounds, i)
                # if new_upper != new_upper_i:
                #     print("Different new upper", new_upper_i, new_upper)
                return input_bounds.get_lower()[i], new_upper_i

        elif c < 0:
            # compute minimum of xi, xi >= (-coefi * rem_xi - b)/c
            new_lower_i = pos_rem_coef.dot(rem_lower_input_bounds) + \
                          neg_rem_coef.dot(rem_upper_input_bounds) + shift_div_c

            if new_lower_i > input_bounds.get_upper()[i]:
                # infeasible branch
                return None

            elif new_lower_i > input_bounds.get_lower()[i]:
                # from pynever.strategies.verification.ssbp.intersection import compute_input_new_min
                # new_lower = compute_input_new_min(coef, shift, input_bounds, i)
                # if new_lower != new_lower_i:
                #     print("Different new lower", new_lower_i, new_lower)
                return new_lower_i, input_bounds.get_upper()[i]

        return 0

    @staticmethod
    def optimise_input_bounds_for_branch(fixed_neurons: dict, bounds: dict, nn) -> dict:
        """
        Optimises input bounds by building a MILP that has
        input variables and, for each fixed neuron, a constraint using its symbolic lower or upper bound.
        The solves for each input variable two optimisation problems: minimising and maximising it.
        """

        input_bounds = bounds['numeric_pre'][nn.get_first_node().identifier]
        n_input_dimensions = input_bounds.get_size()

        from ortools.linear_solver import pywraplp
        solver = pywraplp.Solver("", pywraplp.Solver.CLP_LINEAR_PROGRAMMING)

        import numpy as np
        input_vars = np.array([
            solver.NumVar(input_bounds.get_lower()[j], input_bounds.get_upper()[j], f'alpha_{j}')
            for j in range(n_input_dimensions)])

        # The constraints from fixing the neurons
        equations = BoundsManager._get_equations_from_fixed_neurons(fixed_neurons, bounds, nn)

        # This way of encoding allows to access the dual solution
        worker_constraints = {}
        infinity = solver.infinity()
        for constr_n in range(len(equations.matrix)):
            # solver.Add(input_vars.dot(equations.matrix[i]) + equations.offset[i] <= 0)
            # -infinity <= eq <= 0
            worker_constraints[constr_n] = solver.Constraint(-infinity, -equations.offset[constr_n], 'c[%i]' % constr_n)
            for input_var_n in range(n_input_dimensions):
                worker_constraints[constr_n].SetCoefficient(input_vars[input_var_n],
                                                            equations.matrix[constr_n][input_var_n])

        ## The actual optimisation part
        new_input_bounds = input_bounds.clone()
        bounds_improved = False

        dimensions_to_consider = np.array(range(n_input_dimensions))
        # An optimisation for very high-dimensional inputs
        if n_input_dimensions > BoundsManager.INPUT_DIMENSIONS_TO_REFINE:
            # we will only consider the dimensions
            # with the coefficient that is large enough in absolute terms
            # and at most BoundsManager.INPUT_DIMENSIONS_TO_REFINE

            # This part needs checking
            percentage = 1 - BoundsManager.INPUT_DIMENSIONS_TO_REFINE / n_input_dimensions
            max_coefs = abs(equations.matrix).max(axis=0)
            cutoff_c = np.quantile(max_coefs, percentage)
            all_dimensions = np.array(range(n_input_dimensions))
            dimensions_to_consider = all_dimensions[(max_coefs > cutoff_c)]

        for i_dim in dimensions_to_consider:
            solver.Maximize(input_vars[i_dim])
            status = solver.Solve()

            new_lower, new_upper = input_bounds.get_dimension_bounds(i_dim)
            if status == pywraplp.Solver.INFEASIBLE:
                return None

            elif status == pywraplp.Solver.OPTIMAL:
                if input_vars[i_dim].solution_value() < new_upper:
                    # dual_sol = [worker_constraints[i].dual_value() for i in worker_constraints]
                    # LOGGER.debug(f"Dual solution: {dual_sol}")

                    # eq_mult = np.array([worker_constraints[i].dual_value() for i in worker_constraints])
                    # coef = -(eq_mult.reshape(-1, 1) * equations.matrix).sum(axis=0)
                    # shift = -(eq_mult * equations.offset).sum()
                    # print("Equation", list(coef), shift)

                    new_upper = input_vars[i_dim].solution_value()
                    bounds_improved = True

            solver.Minimize(input_vars[i_dim])
            status = solver.Solve()

            if status == pywraplp.Solver.INFEASIBLE:
                return None

            elif status == pywraplp.Solver.OPTIMAL:
                if input_vars[i_dim].solution_value() > new_lower:
                    # dual_sol = [worker_constraints[i].dual_value() for i in worker_constraints]
                    # LOGGER.debug(f"Dual solution: {dual_sol}")

                    # eq_mult = np.array([worker_constraints[i].dual_value() for i in worker_constraints])
                    # coef = -(eq_mult.reshape(-1, 1) * equations.matrix).sum(axis=0)
                    # shift = -(eq_mult * equations.offset).sum()
                    # print("Equation", list(coef), shift)

                    new_lower = input_vars[i_dim].solution_value()
                    bounds_improved = True

            new_input_bounds.get_lower()[i_dim] = new_lower
            new_input_bounds.get_upper()[i_dim] = new_upper

        if bounds_improved:
            return new_input_bounds
        return input_bounds

    @staticmethod
    def get_layer_equation(layer):
=======
    def get_linear_layer_equation(layer):
>>>>>>> 05ba5507
        if layer.bias is None:
            layer.bias = np.zeros(layer.weight.shape[0])
        return LinearFunctions(layer.weight, layer.bias)

    @staticmethod
    def compute_dense_output_bounds(layer, inputs):
        weights_plus = get_positive_part(layer.weight)
        weights_minus = get_negative_part(layer.weight)

        if layer.bias is None:
            layer.bias = np.zeros(layer.weight.shape[0])

        lower_matrix, lower_offset, upper_matrix, upper_offset = \
            compute_lin_lower_and_upper(weights_minus, weights_plus, layer.bias,
                                        inputs.get_lower().get_matrix(),
                                        inputs.get_upper().get_matrix(),
                                        inputs.get_lower().get_offset(),
                                        inputs.get_upper().get_offset())

        return SymbolicLinearBounds(LinearFunctions(lower_matrix, lower_offset),
                                    LinearFunctions(upper_matrix, upper_offset))<|MERGE_RESOLUTION|>--- conflicted
+++ resolved
@@ -40,23 +40,7 @@
 
         self.logger = BOUNDS_LOGGER
 
-<<<<<<< HEAD
-        # Here we save information about the stable and unstable neurons
-        self.stability_info = {
-            StabilityInfo.INACTIVE: dict(),
-            StabilityInfo.ACTIVE: dict(),
-            StabilityInfo.UNSTABLE: list()
-        }
-        self.overapprox_area = {
-            'sorted': list(),
-            'map': dict()
-        }
-
-    def __repr__(self):
-        return str(self.numeric_bounds)
-=======
         self.reset_info()
->>>>>>> 05ba5507
 
     @staticmethod
     def check_stable(lb, ub) -> NeuronState:
@@ -136,13 +120,8 @@
         # Reset to default the stability info and overapprox area dictionaries
         self.reset_info()
 
-<<<<<<< HEAD
-        # Equations for each layer to do backward substitution
-        layer2layer_equations = dict()
-=======
         # We are collecting the bounds, symbolic and numeric, in this data structure
         all_bounds = VerboseBounds()
->>>>>>> 05ba5507
 
         # Initialising the current equations
         input_size = input_hyper_rect.get_size()
@@ -158,11 +137,6 @@
 
         # Iterate through the layers
         for layer in network.layers_iterator():
-<<<<<<< HEAD
-            cur_layer_output_eq, cur_layer_output_num_bounds, stable_count = (
-                BoundsManager.compute_layer_bounds(layer, cur_layer_input_eq, cur_layer_input_num_bounds,
-                                                   input_hyper_rect, direction, stable_count, fixed_neurons))
-=======
             bounds_pack = (
                 self.compute_layer_bounds(network, layer, cur_layer_input_eq, cur_layer_input_num_bounds,
                                           input_hyper_rect, stable_count, fixed_neurons))
@@ -170,7 +144,6 @@
                 return None
             else:
                 cur_layer_output_eq, cur_layer_output_num_bounds, stable_count = bounds_pack
->>>>>>> 05ba5507
 
             # Store the current equations and numeric bounds
             all_bounds.symbolic_bounds[layer.identifier] = cur_layer_output_eq
@@ -183,23 +156,6 @@
 
         # sort the over-approximation areas ascending
         self.overapprox_area['sorted'] = sorted(self.overapprox_area['sorted'], key=lambda x: x[1])
-<<<<<<< HEAD
-        self.overapprox_area['volume'] = compute_overapproximation_volume(self.overapprox_area['map'])
-
-        # Put all the collected bounds in a dictionary and return it
-        # TODO create data structure
-        return {
-            'symbolic': symbolic_bounds,
-            'numeric_pre': num_preact_bounds,
-            'numeric_post': num_postact_bounds,
-            'stability_info': self.stability_info,
-            'stable_count': stable_count,
-            'overapproximation_area': self.overapprox_area
-        }
-
-    @staticmethod
-    def compute_layer_bounds(layer: nodes.LayerNode, layer_in_eq: SymbolicLinearBounds,
-=======
         self.overapprox_area['volume'] = utilf.compute_overapproximation_volume(self.overapprox_area['map'])
 
         # Return all the computed bounds along to the statistics
@@ -209,14 +165,9 @@
 
     def compute_layer_bounds(self, network: SequentialNetwork, layer: nodes.LayerNode,
                              layer_in_eq: SymbolicLinearBounds,
->>>>>>> 05ba5507
                              layer_in_num: HyperRectangleBounds, input_hyper_rect: HyperRectangleBounds,
                              stable_count: int, fixed_neurons: dict) \
             -> tuple[SymbolicLinearBounds, HyperRectangleBounds, int] | None:
-
-        # Buffer
-        cur_layer_output_eq = layer_in_eq
-        cur_layer_output_num_bounds = layer_in_num
 
         if isinstance(layer, nodes.FullyConnectedNode):
             """ Fully Connected layer """
@@ -242,14 +193,8 @@
         elif isinstance(layer, nodes.ConvNode):
             """ Convolutional layer """
 
-<<<<<<< HEAD
-            if direction == 'forwards':
-                conv_lin = LinearizeConv()
-                cur_layer_output_eq = conv_lin.compute_output_equation(layer, layer_in_eq)
-=======
             if self.direction == BoundsDirection.FORWARDS:
                 cur_layer_output_eq = LinearizeConv().compute_output_equation(layer, layer_in_eq)
->>>>>>> 05ba5507
                 cur_layer_output_num_bounds = cur_layer_output_eq.to_hyper_rectangle_bounds(input_hyper_rect)
 
             else:
@@ -258,21 +203,6 @@
         elif isinstance(layer, nodes.ReLUNode):
             """ ReLU layer """
 
-<<<<<<< HEAD
-            if direction == 'forwards':
-                relu_lin = LinearizeReLU(fixed_neurons, stable_count, input_hyper_rect)
-                cur_layer_output_eq = relu_lin.compute_output_equation(layer_in_eq)
-                cur_layer_output_num_bounds = relu_lin.compute_output_numeric(layer, layer_in_num, layer_in_eq)
-                stable_count = BoundsManager.get_layer_stability_stats(layer.identifier, layer_in_num)
-
-        elif isinstance(layer, nodes.FlattenNode):
-            """ Flatten layer """
-            pass
-
-        elif isinstance(layer, nodes.ReshapeNode):
-            """ Reshape layer """
-            pass
-=======
             relu_lin = LinearizeReLU(fixed_neurons, input_hyper_rect)
 
             if self.direction == BoundsDirection.FORWARDS:
@@ -314,7 +244,6 @@
             self.layer2layer_equations[layer.identifier] = layer_in_eq
             cur_layer_output_eq = layer_in_eq
             cur_layer_output_num_bounds = layer_in_num
->>>>>>> 05ba5507
 
         else:
             raise Exception(
@@ -323,15 +252,6 @@
 
         return cur_layer_output_eq, cur_layer_output_num_bounds, stable_count
 
-<<<<<<< HEAD
-    def compute_bounds_backwards(self, input_hyper_rect: HyperRectangleBounds, network: SequentialNetwork,
-                                 fixed_neurons: dict = None) -> dict:
-        """
-        Given input hyper rectangle bounds, propagates them through the NN
-        using forward symbolic bound propagation and
-        returns a dictionary with the symbolic and numeric bounds as well
-        as information on stability and refinement parameters
-=======
     def get_layer_stability_stats(self, layer_id: str, numeric_preactivation_bounds: HyperRectangleBounds) -> int:
         stable_count = 0
 
@@ -350,7 +270,6 @@
             elif stable_status == NeuronState.POSITIVE_STABLE:
                 active.append(neuron_n)
                 stable_count += 1
->>>>>>> 05ba5507
 
             else:  # stable_status == NeuronState.UNSTABLE
                 unstable.append((layer_id, neuron_n))
@@ -379,142 +298,6 @@
             'map': dict()
         }
 
-<<<<<<< HEAD
-        # Initialising the current equations
-        input_size = input_hyper_rect.get_size()
-        lower_equation = LinearFunctions(np.identity(input_size), np.zeros(input_size))
-        upper_equation = LinearFunctions(np.identity(input_size), np.zeros(input_size))
-        cur_layer_input_eq = SymbolicLinearBounds(lower_equation, upper_equation)
-        cur_layer_input_num_bounds = input_hyper_rect
-
-        stable_count = 0
-
-        # Iterate through the layers
-        for layer in network.layers_iterator():
-
-            if isinstance(layer, nodes.FullyConnectedNode):
-                """ Fully Connected layer """
-
-                layer_equation = BoundsManager.get_layer_equation(layer)
-                layer2layer_equations[layer.identifier] = SymbolicLinearBounds(layer_equation, layer_equation)
-
-                lower_eq_from_input, lower_bounds = (
-                    self._get_equation_from_input(network, layer.identifier, "lower", layer2layer_equations,
-                                                  input_hyper_rect))
-                upper_eq_from_input, upper_bounds = (
-                    self._get_equation_from_input(network, layer.identifier, "upper", layer2layer_equations,
-                                                  input_hyper_rect))
-
-                cur_layer_output_num_bounds = HyperRectangleBounds(lower_bounds, upper_bounds)
-                cur_layer_output_eq = SymbolicLinearBounds(lower_eq_from_input, upper_eq_from_input)
-
-            elif isinstance(layer, nodes.ReLUNode):
-                """ ReLU layer """
-
-                if BoundsManager.USE_FIXED_NEURONS:
-                    try:
-                        cur_layer_input_eq, cur_layer_input_num_bounds = self.check_and_enforce_fixed_constraints(
-                            cur_layer_input_eq, cur_layer_input_num_bounds, fixed_neurons, layer.identifier
-                        )
-                    except FixedConflictWithBounds:
-                        # The current branch is not feasible. Return None
-                        return None
-
-                relu_eq, cur_layer_output_num_bounds = \
-                    self.compute_relu_equation(cur_layer_input_num_bounds.get_lower(),
-                                               cur_layer_input_num_bounds.get_upper())
-
-                layer2layer_equations[layer.identifier] = relu_eq
-
-                stable_count += self.get_layer_stability_stats(layer.identifier, cur_layer_input_num_bounds,
-                                                               stability_info, overapprox_area)
-
-                # Just to set a value to cur_layer_output_eq
-                cur_layer_output_eq = cur_layer_input_eq
-
-            elif isinstance(layer, nodes.FlattenNode):
-                """ Flatten layer """
-
-                layer2layer_equations[layer.identifier] = cur_layer_input_eq
-                cur_layer_output_eq = cur_layer_input_eq
-                cur_layer_output_num_bounds = cur_layer_input_num_bounds
-
-            elif isinstance(layer, nodes.ReshapeNode):
-                """ Reshape layer """
-
-                cur_layer_output_eq = cur_layer_input_eq
-                cur_layer_output_num_bounds = cur_layer_input_num_bounds
-
-            elif isinstance(layer, nodes.ConvNode):
-                """ Convolutional layer """
-
-                raise NotImplementedError('Not yet')
-
-            else:
-                raise Exception(
-                    "Currently supporting bounds computation only for FullyConnected, Convolutional, ReLU "
-                    "and Flatten layers.\n Instead got {}".format(layer.__class__))
-
-            # Store the current equations and numeric bounds
-            symbolic_bounds[layer.identifier] = cur_layer_output_eq
-            num_preact_bounds[layer.identifier] = cur_layer_input_num_bounds
-            num_postact_bounds[layer.identifier] = cur_layer_output_num_bounds
-
-            # Update the current input equation and numeric bounds
-            cur_layer_input_eq = cur_layer_output_eq
-            cur_layer_input_num_bounds = cur_layer_output_num_bounds
-
-        # sort the overapproximation areas ascending
-        overapprox_area['sorted'] = sorted(overapprox_area['sorted'], key=lambda x: x[1])
-        overapprox_area['volume'] = compute_overapproximation_volume(overapprox_area['map'])
-
-        # Put all the collected bounds in a dictionary and return it
-        # TODO create data structure
-        return {
-            'symbolic': symbolic_bounds,
-            'numeric_pre': num_preact_bounds,
-            'numeric_post': num_postact_bounds,
-            'stability_info': stability_info,
-            'stable_count': stable_count,
-            'overapproximation_area': overapprox_area
-        }
-
-    @staticmethod
-    def check_and_enforce_fixed_constraints(relu_input_eq, preact_bounds, fixed_neurons, layer_id):
-        """
-        We need to check if the bounds do not conflict with the currently fixed neurons.
-        That could happen if we haven't detected that the current branch is infeasible.
-        That could happen because we are dealing with approximated bounds.
-        """
-
-        current_layer_inactive = extract_layer_inactive_from_fixed_neurons(fixed_neurons, layer_id)
-        current_layer_active = extract_layer_active_from_fixed_neurons(fixed_neurons, layer_id)
-
-        new_bounds = preact_bounds.clone()
-
-        new_eq = SymbolicLinearBounds(relu_input_eq.lower.clone(), relu_input_eq.upper.clone())
-
-        for neuron_n in current_layer_active:
-            if preact_bounds.upper[neuron_n] < 0:
-                raise FixedConflictWithBounds("A neuron has been fixed to be positive, "
-                                              "but the bounds are negative. The current branch is not viable.")
-
-        for neuron_n in current_layer_inactive:
-            if preact_bounds.lower[neuron_n] > 0:
-                raise FixedConflictWithBounds("A neuron has been fixed to be negative, "
-                                              "but the bounds are positive. The current branch is not viable.")
-            if preact_bounds.upper[neuron_n] > 0:
-                new_eq.lower.matrix[neuron_n] = 0 * new_eq.lower.matrix[neuron_n]
-                new_eq.lower.offset[neuron_n] = 0
-                new_eq.upper.matrix[neuron_n] = 0 * new_eq.upper.matrix[neuron_n]
-                new_eq.upper.offset[neuron_n] = 0
-                new_bounds.lower[neuron_n] = -BoundsManager.PRECISION_GUARD
-                new_bounds.upper[neuron_n] = -BoundsManager.PRECISION_GUARD
-
-        return new_eq, new_bounds
-
-=======
->>>>>>> 05ba5507
     @staticmethod
     def _get_equation_from_input(network, layer_id, end, symbolic_bounds, input_bounds):
         """
@@ -587,669 +370,7 @@
         return current_matrix, current_offset
 
     @staticmethod
-<<<<<<< HEAD
-    def get_layer_stability_stats(layer_id, numeric_preactivation_bounds):
-        stable_count = 0
-
-        inactive = list()
-        active = list()
-        unstable = list()
-
-        for neuron_n in range(numeric_preactivation_bounds.size):
-            l, u = numeric_preactivation_bounds.get_dimension_bounds(neuron_n)
-
-            stable_status = BoundsManager.check_stable(l, u)
-            if stable_status == NeuronState.NEGATIVE_STABLE:
-                inactive.append(neuron_n)
-                stable_count += 1
-
-            elif stable_status == NeuronState.POSITIVE_STABLE:
-                active.append(neuron_n)
-                stable_count += 1
-
-            else:  # stable_status == NeuronState.UNSTABLE
-                unstable.append((layer_id, neuron_n))
-
-                # Compute approximation area
-                area = 0.5 * (u - l) * u
-                overapprox_area['sorted'].append(((layer_id, neuron_n), area))
-                overapprox_area['map'][(layer_id, neuron_n)] = area
-
-        stability_info[StabilityInfo.INACTIVE][layer_id] = inactive
-        stability_info[StabilityInfo.ACTIVE][layer_id] = active
-        stability_info[StabilityInfo.UNSTABLE].extend(unstable)
-
-        return stable_count
-
-    def branch_update_bounds(self, pre_branch_bounds: dict, nn: SequentialNetwork, target: RefinementTarget,
-                             fixed_neurons: dict) -> tuple[dict, dict]:
-        """
-        Update the bounds for after splitting the target neuron.
-        Attempts to refine the input bounds for each of the two splits.
-        If the input bounds have been updated, recomputes the bounds.
-        """
-
-        self.logger.debug("\tTarget {} "
-                          "Overapprox. area {:10.4}".format(target, pre_branch_bounds['overapproximation_area']['map'][
-            target.to_pair()]))
-
-        input_bounds = pre_branch_bounds['numeric_pre'][nn.get_id_from_index(0)]
-
-        # LOGGER.debug(f"--- Input bounds\n"
-        #              f"{input_bounds} --- stable count {pre_branch_bounds['stable_count']}"
-        #              f" Volume {pre_branch_bounds['overapproximation_area']['volume']}")
-
-        negative_branch_input = BoundsManager.refine_input_bounds_after_split(
-            pre_branch_bounds, nn, target, NeuronSplit.Negative, fixed_neurons
-        )
-        # negative_bounds = None if negative_branch_input is None else (
-        #     pre_branch_bounds if (negative_branch_input == input_bounds and not BoundsManager.USE_FIXED_NEURONS) else
-        #     self.compute_bounds(negative_branch_input, nn, fixed_neurons=fixed_neurons | {target.to_pair(): 0})
-        # )
-        negative_bounds = None if negative_branch_input is None else (
-            pre_branch_bounds if negative_branch_input == input_bounds else
-            self.compute_bounds(negative_branch_input, nn, fixed_neurons=fixed_neurons | {target.to_pair(): 0})
-        )
-        LOGGER.debug("\tNega Stable count  {}  Volume {} --- {}".format(
-            None if negative_bounds is None else "{:4}".format(negative_bounds['stable_count']),
-            None if negative_bounds is None else "{:10.4}".format(negative_bounds['overapproximation_area']['volume']),
-            negative_branch_input))
-
-        positive_branch_input = BoundsManager.refine_input_bounds_after_split(
-            pre_branch_bounds, nn, target, NeuronSplit.Positive, fixed_neurons
-        )
-        positive_bounds = None if positive_branch_input is None else (
-            pre_branch_bounds if positive_branch_input == input_bounds else
-            self.compute_bounds(positive_branch_input, nn, fixed_neurons=fixed_neurons | {target.to_pair(): 1})
-        )
-        LOGGER.debug("\tPosi Stable count  {}  Volume {} --- {}".format(
-            None if positive_bounds is None else "{:4}".format(positive_bounds['stable_count']),
-            None if positive_bounds is None else "{:10.4}".format(positive_bounds['overapproximation_area']['volume']),
-            positive_branch_input))
-
-        return negative_bounds, positive_bounds
-
-    def branch_bisect_input(self, bounds, nn: SequentialNetwork, fixed_neurons):
-        input_bounds = bounds['numeric_pre'][nn.get_first_node().identifier]
-
-        lower_half, upper_half = BoundsManager.bisect_an_input_dimension(input_bounds)
-
-        negative_bounds = self.compute_bounds(lower_half, nn, fixed_neurons=fixed_neurons)
-        positive_bounds = self.compute_bounds(upper_half, nn, fixed_neurons=fixed_neurons)
-
-        LOGGER.debug("\tBisect1 Stable count  {}  Volume {} --- {}".format(
-            None if negative_bounds is None else "{:4}".format(negative_bounds['stable_count']),
-            None if negative_bounds is None else "{:10.4}".format(negative_bounds['overapproximation_area']['volume']),
-            lower_half))
-        LOGGER.debug("\tBisect2 Stable count  {}  Volume {} --- {}".format(
-            None if positive_bounds is None else "{:4}".format(positive_bounds['stable_count']),
-            None if positive_bounds is None else "{:10.4}".format(positive_bounds['overapproximation_area']['volume']),
-            upper_half))
-        return negative_bounds, positive_bounds
-
-    @staticmethod
-    def bisect_an_input_dimension(input_bounds):
-        diff = input_bounds.get_upper() - input_bounds.get_lower()
-        widest_dim = np.argmax(diff)
-        mid = diff[widest_dim] / 2
-
-        lower_half = input_bounds.clone()
-        upper_half = input_bounds.clone()
-
-        lower_half.upper[widest_dim] = lower_half.lower[widest_dim] + mid
-        upper_half.lower[widest_dim] = lower_half.upper[widest_dim]
-
-        return lower_half, upper_half
-
-    @staticmethod
-    def refine_input_bounds_after_split(pre_branch_bounds: dict, nn: SequentialNetwork,
-                                        target: RefinementTarget, status: NeuronSplit, fixed_neurons: dict) \
-            -> HyperRectangleBounds:
-        """
-        Given an unstable neuron y that we are going to constrain
-        to be negative or positive according to the status,
-        we recompute tighter input bounds of x=(x1,...,xn)
-        for the solution space induced by this split.
-
-        If y is set to be negative, we take its lower bound equation from the input variables:
-            y >= c * x + b
-        If y is set to be positive, we take its upper bound equation from the input variables:
-            y <= c * x + b
-
-        for all x coming from the hyperrectangle [l,u] (i.e., li <= xi <=ui).
-
-        If we are constraining y to be negative, we have the constraint
-            c * x + b <= 0.
-        If we are constraining y to be positive, we have the constraint
-            c * x + b >= 0 or, in the normal form, - c * x - b <= 0.
-
-        We recompute the bounds for x using the constraint.
-
-        Parameters
-        ----------
-        pre_branch_bounds : dict
-            The bounds before the split
-        nn : SequentialNetwork
-            The neural network
-        target : RefinementTarget
-            The neuron to be split
-        fixed_neurons : dict
-            The dictionary of fixed neurons so far
-
-        Returns
-        -------
-        Tighter input bounds induced by the split
-
-        """
-        # the bounds for the input layer that we try to refine
-        input_bounds = pre_branch_bounds['numeric_pre'][nn.get_first_node().identifier]
-
-        # If the bounds have not been refined,
-        # try to use constraints from all the fixed neurons
-        # fixed_neurons = compute_fixed_but_unstable_wrt_bounds(pre_branch_bounds, fixed_neurons)
-        if len(fixed_neurons) > 0:
-            refined_bounds = BoundsManager.optimise_input_bounds_for_branch(
-                fixed_neurons | {target.to_pair(): status.value}, pre_branch_bounds, nn
-            )
-            # refined_bounds = BoundsManager._refine_input_bounds_for_branch(
-            #     fixed_neurons, target, status, input_bounds, nn, pre_branch_bounds
-            # )
-        else:
-            coef, shift = BoundsManager._get_equation_from_fixed_neuron(target, status.value, pre_branch_bounds, nn)
-            refined_bounds = BoundsManager._refine_input_bounds_for_equation(coef, shift, input_bounds)
-
-        return refined_bounds
-
-    @staticmethod
-    def _refine_input_bounds_for_branch(fixed_neurons: dict, target: RefinementTarget, value: NeuronSplit,
-                                        input_bounds: HyperRectangleBounds,
-                                        nn: SequentialNetwork, pre_branch_bounds: dict) -> HyperRectangleBounds | None:
-        """
-        We assume that the refinement is done when setting the equations to be <= 0
-        """
-
-        # Collecting the equations in normal form (<= 0) from all the fixes, including the latest
-        # If value is 0, we take the lower bound.
-        # Otherwise, we take the negation of the upper bound.
-        equations = BoundsManager._get_equations_from_fixed_neurons(fixed_neurons, pre_branch_bounds, nn)
-        coef, shift = BoundsManager._get_equation_from_fixed_neuron(target, value.value, pre_branch_bounds, nn)
-
-        input_bounds = BoundsManager._refine_input_bounds_for_equation(coef, shift, input_bounds)
-        if input_bounds is None:
-            return None
-
-        # The rest is similar to _refine_input_bounds,
-        # but we get two different equations for each input dimension i,
-        # obtained as the sum of the equations where i appears with the same sign
-        n_input_dimensions = len(coef)
-
-        dimensions_to_consider = np.array(range(n_input_dimensions))
-        # An optimisation for very high-dimensional inputs
-        if n_input_dimensions > BoundsManager.INPUT_DIMENSIONS_TO_REFINE:
-            # we will only consider the dimensions
-            # with the coefficient that is large enough in absolute terms
-            # and at most BoundsManager.INPUT_DIMENSIONS_TO_REFINE
-            percentage = 1 - BoundsManager.INPUT_DIMENSIONS_TO_REFINE / n_input_dimensions
-            cutoff_c = np.quantile(abs(coef), percentage)
-            mask = (abs(coef) > cutoff_c)
-            dimensions_to_consider = dimensions_to_consider[mask]
-
-        refined_input_bounds = input_bounds
-        for i in dimensions_to_consider:
-            i_bounds = BoundsManager._refine_input_dimension_for_neuron_and_branch(input_bounds, equations, coef, shift,
-                                                                                   i)
-
-            if i_bounds is None:
-                LOGGER.info("!! Split is infeasible !!")
-                # The split is infeasible
-                return None
-
-            elif i_bounds == 0:
-                # No changes
-                pass
-
-            else:
-                LOGGER.info(f"!! Bounds refined for branch !!")
-                # Bounds have been refined
-                if refined_input_bounds == input_bounds:
-                    # Only create a new copy of the bounds if there was a change
-                    refined_input_bounds = input_bounds.clone()
-                # Update the bounds
-                refined_input_bounds.get_lower()[i] = i_bounds[0]
-                refined_input_bounds.get_upper()[i] = i_bounds[1]
-
-        return refined_input_bounds
-
-    @staticmethod
-    def _refine_input_dimension_for_neuron_and_branch(input_bounds, equations, coef, shift, i):
-
-        coefs = equations.matrix
-        shifts = equations.offset
-
-        # Find equations where the coefficient is the same sign as coef[i]
-        if coef[i] > 0:
-            mask = (coefs[:, i] > 0)
-        elif coef[i] < 0:
-            mask = (coefs[:, i] < 0)
-
-        coefs1 = coefs[mask, :]
-        shifts1 = shifts[mask]
-
-        # If no equations have been selected, still can try to refine for the new equation
-        if len(coefs1) == 0:
-            return 0
-
-        best_i_bounds = input_bounds.get_dimension_bounds(i)
-
-        # For every other dimension j, choose an equation eq2 where
-        # coefficient j is the opposite sign of coef[j].
-        # The idea is to combine eq1 and eq2 so that
-        # coefficient i is 1 and
-        # coefficient j is 0.
-        n_input_dimensions = len(coef)
-        for j in [h for h in range(n_input_dimensions) if h != i]:
-            if coef[j] > 0:
-                mask1 = (coefs1[:, j] < 0)
-            elif coef[j] < 0:
-                mask1 = (coefs1[:, j] > 0)
-            else:
-                # Maybe try to refine using the equation eq1?
-                continue
-
-            coefs2 = coefs1[mask1, :]
-            shifts2 = shifts1[mask1]
-
-            for n in range(len(coefs2)):
-                eq2_coef = coefs2[n]
-                eq2_shift = shifts2[n]
-
-                k = -coef[j] / eq2_coef[j]
-
-                # in this equation coefficient j is 0
-                combined_coef = coef + k * eq2_coef
-                combined_shift = shift + k * eq2_shift
-
-                i_bounds = BoundsManager._refine_input_dimension(input_bounds, combined_coef, combined_shift, i)
-                if i_bounds is None:
-                    # The split is infeasible
-                    return None
-
-                elif i_bounds != 0:
-                    best_i_bounds = max(best_i_bounds[0], i_bounds[0]), min(best_i_bounds[1], i_bounds[1])
-
-        if best_i_bounds != input_bounds.get_dimension_bounds(i):
-            return best_i_bounds
-        return 0
-
-    @staticmethod
-    def _refine_input_bounds_for_branch_naive(branch: dict, input_bounds: HyperRectangleBounds, nn: SequentialNetwork,
-                                              pre_branch_bounds: dict) -> HyperRectangleBounds | None:
-        """
-        We assume that the refinement is done when setting the equations to be <= 0
-        """
-
-        # Collecting the equations in normal form (<= 0) from all the fixes, including the latest
-        # If value is 0, we take the lower bound.
-        # Otherwise, we take the negation of the upper bound.
-        equations = BoundsManager._get_equations_from_fixed_neurons(branch, pre_branch_bounds, nn)
-        coefs = equations.matrix
-        shifts = equations.offset
-
-        # The rest is similar to _refine_input_bounds,
-        # but we get two different equations for each input dimension i,
-        # obtained as the sum of the equations where i appears with the same sign
-        n_input_dimensions = len(coefs[0])
-
-        all_dimensions = np.array(range(n_input_dimensions))
-        dimensions_to_consider = []
-        # An optimisation for very high-dimensional inputs
-        if n_input_dimensions > BoundsManager.INPUT_DIMENSIONS_TO_REFINE:
-            # we will only consider the dimensions
-            # with the aggregated coefficient that is large enough in absolute terms
-            # and at most BoundsManager.INPUT_DIMENSIONS_TO_REFINE
-            percentage = 1 - BoundsManager.INPUT_DIMENSIONS_TO_REFINE / n_input_dimensions
-
-            filtering_pos_coefs = abs(np.array([coefs[(coefs[:, i] > 0), i].sum() for i in range(n_input_dimensions)]))
-            cutoff_c = np.quantile(filtering_pos_coefs, percentage)
-            dimensions_to_consider.append(all_dimensions[(filtering_pos_coefs > cutoff_c)])
-
-            filtering_neg_coefs = abs(np.array([coefs[(coefs[:, i] < 0), i].sum() for i in range(n_input_dimensions)]))
-            cutoff_c = np.quantile(filtering_neg_coefs, percentage)
-            dimensions_to_consider.append(all_dimensions[(filtering_neg_coefs > cutoff_c)])
-
-        else:
-            dimensions_to_consider.extend([all_dimensions, all_dimensions])
-
-        refined_input_bounds = input_bounds
-        for dimensions, sign in zip(dimensions_to_consider, ["pos", "neg"]):
-            for i in dimensions:
-                # For each input dimension i, we select the subset of the equations
-                # with the same coefficient sign for i and optimise for the sum of those equations
-                if sign == "pos":
-                    mask = (coefs[:, i] > 0)
-                else:
-                    mask = (coefs[:, i] < 0)
-
-                coef_i = coefs[mask, :]
-                shift_i = shifts[mask].sum()
-
-                if len(coef_i) <= 1:
-                    # none or one equation have been selected. We want to combine at least two equations.
-                    # Nothing to be done
-                    continue
-
-                coef_i = coef_i.sum(axis=0)
-                i_bounds = BoundsManager._refine_input_dimension(refined_input_bounds, coef_i, shift_i, i)
-
-                if i_bounds is None:
-                    LOGGER.info(f"!! Split is infeasible !! {coef_i[i]}")
-                    # The split is infeasible
-                    return None
-
-                elif i_bounds == 0:
-                    # No changes
-                    pass
-
-                else:
-                    LOGGER.info(f"!! Bounds refined for branch !! {coef_i[i]}")
-                    # Bounds have been refined
-                    if refined_input_bounds == input_bounds:
-                        # Only create a new copy of the bounds if there was a change
-                        refined_input_bounds = input_bounds.clone()
-                    # Update the bounds
-                    refined_input_bounds.get_lower()[i] = i_bounds[0]
-                    refined_input_bounds.get_upper()[i] = i_bounds[1]
-
-        return refined_input_bounds
-
-    @staticmethod
-    def _get_equations_from_fixed_neurons(fixed_neurons: dict, bounds: dict, nn) -> LinearFunctions:
-        """
-        Extract the constraints in the normal from
-            equation <= 0
-        imposed by fixing neurons, given their symbolic preactivation bounds.
-
-        The assumption is that if a neuron y is constrained to be negative, then
-            lower_bound <= y <= 0
-        gives as the constraint
-            lower_bound <= 0.
-        Conversely, if y is constrained to be positive, then we have that upper_bound >= y >= 0.
-        In the normal form it gives us
-            -upper_bound <= 0.
-        """
-        coefs = []
-        shifts = []
-        for ((layer_id, neuron_n), value) in fixed_neurons.items():
-            coef, shift = BoundsManager._get_equation_from_fixed_neuron(
-                RefinementTarget(layer_id, neuron_n), value, bounds, nn
-            )
-            coefs.append(coef)
-            shifts.append(shift)
-
-        return LinearFunctions(np.array(coefs), np.array(shifts))
-
-    @staticmethod
-    def _get_equation_from_fixed_neuron(target: RefinementTarget, value: int, bounds: dict, nn):
-        """
-        See _get_equations_from_fixed_neurons
-        """
-        symbolic_preact_bounds = BoundsManager.get_symbolic_preact_bounds_at(bounds, target.layer_id, nn)
-
-        if value == 0:
-            # The linear equation for the upper bound of the target neuron
-            coef = symbolic_preact_bounds.get_lower().get_matrix()[target.neuron_idx]
-            shift = symbolic_preact_bounds.get_lower().get_offset()[target.neuron_idx]
-        else:  # sign == NeuronSplit.Positive:
-            # The negated linear equation for the lower bound of the target neuron
-            coef = -symbolic_preact_bounds.get_upper().get_matrix()[target.neuron_idx]
-            shift = -symbolic_preact_bounds.get_upper().get_offset()[target.neuron_idx]
-
-        return coef, shift
-
-    @staticmethod
-    def _refine_input_bounds_for_equation(coef: Tensor, shift: Tensor, input_bounds: HyperRectangleBounds) \
-            -> HyperRectangleBounds | None:
-        """
-        We have a constraint from the input variables
-            c1 * x1 + ... + cn * xn + b <= 0
-
-        for x1,...,xn coming from the hyper-rectangle [l,u] (i.e., li <= xi <=ui).
-
-        We refine the bounds for x to the imposed solution space.
-        For instance, for x1 we have
-
-            x1 <= (-c2 * x2 - ... -cn * xn - b)/c1 if c1 is positive
-            x1 >= (-c2 * x2 - ... -cn * xn - b)/c1 if c1 is negative
-
-        Thus, when c1 > 0, we can compute a new upper bound of x1,
-        and when c1 < 0, we can compute a new lower bound of x1.
-        We do it using the standard interval arithmetics.
-
-        If the new bound is inconsistent, e.g., the new upper bound is below the existing lower bound,
-        it means the corresponding split/branch is not feasible. We return None.
-
-        We only update the bound if it improves the previous one.
-        """
-
-        n_input_dimensions = len(coef)
-
-        dimensions_to_consider = np.array(range(n_input_dimensions))
-        # An optimisation for very high-dimensional inputs
-        if n_input_dimensions > BoundsManager.INPUT_DIMENSIONS_TO_REFINE:
-            # we will only consider the dimensions
-            # with the coefficient that is large enough in absolute terms
-            # and at most BoundsManager.INPUT_DIMENSIONS_TO_REFINE
-            percentage = 1 - BoundsManager.INPUT_DIMENSIONS_TO_REFINE / n_input_dimensions
-            cutoff_c = np.quantile(abs(coef), percentage)
-            mask = (abs(coef) > cutoff_c)
-            dimensions_to_consider = dimensions_to_consider[mask]
-
-        refined_input_bounds = input_bounds
-        for i in dimensions_to_consider:
-            # Refine the bounds for each input dimension
-            i_bounds = BoundsManager._refine_input_dimension(refined_input_bounds, coef, shift, i)
-
-            if i_bounds is None:
-                # The split is infeasible
-
-                # from pynever.strategies.verification.ssbp.intersection import \
-                #     check_input_refining_one_equation_feasible_with_lp
-                # feasible = check_input_refining_one_equation_feasible_with_lp(coef, shift, refined_input_bounds)
-                # if feasible:
-                #     print("Input refinement is infeasible but the LP is feasible")
-                return None
-
-            elif i_bounds == 0:
-                # No changes
-                pass
-
-            else:
-                # Bounds have been refined
-                # LOGGER.debug(f"?? Dim {i} bounds were refined ??")
-                if refined_input_bounds == input_bounds:
-                    # Only create a new copy of the bounds if there was a change
-                    refined_input_bounds = input_bounds.clone()
-                # Update the bounds
-                refined_input_bounds.get_lower()[i] = i_bounds[0]
-                refined_input_bounds.get_upper()[i] = i_bounds[1]
-
-        return refined_input_bounds
-
-    @staticmethod
-    def _refine_input_dimension(input_bounds: HyperRectangleBounds, coef: Tensor, shift: Tensor,
-                                i: int) -> tuple[float, float] | int | None:
-        """
-        We are given the constraint
-            coef * (x1,...,xn) + shift <= 0
-
-        See _refine_input_bounds for more information.
-
-        We are refining the bounds for the input dimension i:
-
-            xi <= (-c1 * x1 - ... -cn * xn - b)/ci if ci is positive -- we refine the upper bound
-            xi >= (-c1 * x1 - ... -cn * xn - b)/ci if ci is negative -- we refine the lower bound
-
-        Returns
-        -------
-        None    if the constraint is infeasible
-        0       if no changes
-        (l, u)  the new bounds for input dimension i
-
-        """
-
-        c = coef[i]
-
-        if c == 0:
-            return None
-
-        # the rest is moved to the other side, so we have the minus and divided by c
-        negated_rem_coef = - np.array(list(coef[:i]) + list(coef[i + 1:])) / c
-        shift_div_c = - shift / c
-        pos_rem_coef = np.maximum(np.zeros(len(coef) - 1), negated_rem_coef)
-        neg_rem_coef = np.minimum(np.zeros(len(coef) - 1), negated_rem_coef)
-
-        rem_lower_input_bounds = np.array(
-            list(input_bounds.get_lower()[:i]) + list(input_bounds.get_lower()[i + 1:]))
-        rem_upper_input_bounds = np.array(
-            list(input_bounds.get_upper()[:i]) + list(input_bounds.get_upper()[i + 1:]))
-
-        if c > 0:
-            # compute maximum of xi, xi <= (-coefi * rem_xi - b)/c
-            new_upper_i = pos_rem_coef.dot(rem_upper_input_bounds) + \
-                          neg_rem_coef.dot(rem_lower_input_bounds) + shift_div_c
-
-            if new_upper_i < input_bounds.get_lower()[i]:
-                # infeasible branch
-                return None
-
-            elif new_upper_i < input_bounds.get_upper()[i]:
-                # from pynever.strategies.verification.ssbp.intersection import compute_input_new_max
-                # new_upper = compute_input_new_max(coef, shift, input_bounds, i)
-                # if new_upper != new_upper_i:
-                #     print("Different new upper", new_upper_i, new_upper)
-                return input_bounds.get_lower()[i], new_upper_i
-
-        elif c < 0:
-            # compute minimum of xi, xi >= (-coefi * rem_xi - b)/c
-            new_lower_i = pos_rem_coef.dot(rem_lower_input_bounds) + \
-                          neg_rem_coef.dot(rem_upper_input_bounds) + shift_div_c
-
-            if new_lower_i > input_bounds.get_upper()[i]:
-                # infeasible branch
-                return None
-
-            elif new_lower_i > input_bounds.get_lower()[i]:
-                # from pynever.strategies.verification.ssbp.intersection import compute_input_new_min
-                # new_lower = compute_input_new_min(coef, shift, input_bounds, i)
-                # if new_lower != new_lower_i:
-                #     print("Different new lower", new_lower_i, new_lower)
-                return new_lower_i, input_bounds.get_upper()[i]
-
-        return 0
-
-    @staticmethod
-    def optimise_input_bounds_for_branch(fixed_neurons: dict, bounds: dict, nn) -> dict:
-        """
-        Optimises input bounds by building a MILP that has
-        input variables and, for each fixed neuron, a constraint using its symbolic lower or upper bound.
-        The solves for each input variable two optimisation problems: minimising and maximising it.
-        """
-
-        input_bounds = bounds['numeric_pre'][nn.get_first_node().identifier]
-        n_input_dimensions = input_bounds.get_size()
-
-        from ortools.linear_solver import pywraplp
-        solver = pywraplp.Solver("", pywraplp.Solver.CLP_LINEAR_PROGRAMMING)
-
-        import numpy as np
-        input_vars = np.array([
-            solver.NumVar(input_bounds.get_lower()[j], input_bounds.get_upper()[j], f'alpha_{j}')
-            for j in range(n_input_dimensions)])
-
-        # The constraints from fixing the neurons
-        equations = BoundsManager._get_equations_from_fixed_neurons(fixed_neurons, bounds, nn)
-
-        # This way of encoding allows to access the dual solution
-        worker_constraints = {}
-        infinity = solver.infinity()
-        for constr_n in range(len(equations.matrix)):
-            # solver.Add(input_vars.dot(equations.matrix[i]) + equations.offset[i] <= 0)
-            # -infinity <= eq <= 0
-            worker_constraints[constr_n] = solver.Constraint(-infinity, -equations.offset[constr_n], 'c[%i]' % constr_n)
-            for input_var_n in range(n_input_dimensions):
-                worker_constraints[constr_n].SetCoefficient(input_vars[input_var_n],
-                                                            equations.matrix[constr_n][input_var_n])
-
-        ## The actual optimisation part
-        new_input_bounds = input_bounds.clone()
-        bounds_improved = False
-
-        dimensions_to_consider = np.array(range(n_input_dimensions))
-        # An optimisation for very high-dimensional inputs
-        if n_input_dimensions > BoundsManager.INPUT_DIMENSIONS_TO_REFINE:
-            # we will only consider the dimensions
-            # with the coefficient that is large enough in absolute terms
-            # and at most BoundsManager.INPUT_DIMENSIONS_TO_REFINE
-
-            # This part needs checking
-            percentage = 1 - BoundsManager.INPUT_DIMENSIONS_TO_REFINE / n_input_dimensions
-            max_coefs = abs(equations.matrix).max(axis=0)
-            cutoff_c = np.quantile(max_coefs, percentage)
-            all_dimensions = np.array(range(n_input_dimensions))
-            dimensions_to_consider = all_dimensions[(max_coefs > cutoff_c)]
-
-        for i_dim in dimensions_to_consider:
-            solver.Maximize(input_vars[i_dim])
-            status = solver.Solve()
-
-            new_lower, new_upper = input_bounds.get_dimension_bounds(i_dim)
-            if status == pywraplp.Solver.INFEASIBLE:
-                return None
-
-            elif status == pywraplp.Solver.OPTIMAL:
-                if input_vars[i_dim].solution_value() < new_upper:
-                    # dual_sol = [worker_constraints[i].dual_value() for i in worker_constraints]
-                    # LOGGER.debug(f"Dual solution: {dual_sol}")
-
-                    # eq_mult = np.array([worker_constraints[i].dual_value() for i in worker_constraints])
-                    # coef = -(eq_mult.reshape(-1, 1) * equations.matrix).sum(axis=0)
-                    # shift = -(eq_mult * equations.offset).sum()
-                    # print("Equation", list(coef), shift)
-
-                    new_upper = input_vars[i_dim].solution_value()
-                    bounds_improved = True
-
-            solver.Minimize(input_vars[i_dim])
-            status = solver.Solve()
-
-            if status == pywraplp.Solver.INFEASIBLE:
-                return None
-
-            elif status == pywraplp.Solver.OPTIMAL:
-                if input_vars[i_dim].solution_value() > new_lower:
-                    # dual_sol = [worker_constraints[i].dual_value() for i in worker_constraints]
-                    # LOGGER.debug(f"Dual solution: {dual_sol}")
-
-                    # eq_mult = np.array([worker_constraints[i].dual_value() for i in worker_constraints])
-                    # coef = -(eq_mult.reshape(-1, 1) * equations.matrix).sum(axis=0)
-                    # shift = -(eq_mult * equations.offset).sum()
-                    # print("Equation", list(coef), shift)
-
-                    new_lower = input_vars[i_dim].solution_value()
-                    bounds_improved = True
-
-            new_input_bounds.get_lower()[i_dim] = new_lower
-            new_input_bounds.get_upper()[i_dim] = new_upper
-
-        if bounds_improved:
-            return new_input_bounds
-        return input_bounds
-
-    @staticmethod
-    def get_layer_equation(layer):
-=======
     def get_linear_layer_equation(layer):
->>>>>>> 05ba5507
         if layer.bias is None:
             layer.bias = np.zeros(layer.weight.shape[0])
         return LinearFunctions(layer.weight, layer.bias)
