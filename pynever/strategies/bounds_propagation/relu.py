"""
This file contains specialized methods that provide
the linearization of ReLU activation functions

"""

import numpy as np

from pynever import nodes
from pynever.exceptions import FixedConflictWithBounds
from pynever.strategies.bounds_propagation.bounds import SymbolicLinearBounds, HyperRectangleBounds, PRECISION_GUARD
from pynever.strategies.bounds_propagation.linearfunctions import LinearFunctions


class LinearizeReLU:
<<<<<<< HEAD
    # TODO refactor flag
=======
    """
    This class provides the linearization for the ReLU function enhanced by information
    about currently active and inactive neurons

    """

>>>>>>> 05ba5507
    USE_FIXED_NEURONS = True

    def __init__(self, fixed_neurons: dict, input_hyper_rect: HyperRectangleBounds):
        self.fixed_neurons = fixed_neurons
        self.input_hyper_rect = input_hyper_rect

    def compute_output_linear_bounds(self, input_eq: SymbolicLinearBounds) -> SymbolicLinearBounds:
        """
        Set the equations to zero for the neurons that have been fixed to 0
        This does not work well, at least for ACAS_XU.
        It seems to mess up the equations in a strange way.
        For instance, when there are no stable neurons, the equations are different from
        what we get with abstract propagation.
        Not sure if there is a problem is with abstract propagation or here.
        Could be abstract propagation as the bug I was getting was because
        the counter-example after using abstract propagation was not valid.
        However, the bug does not appear when we don't incorporate info from the fixed neurons.

        """

        lower_l, lower_u, upper_l, upper_u = input_eq.get_all_bounds(self.input_hyper_rect)
        lower, upper = LinearizeReLU.compute_symb_lin_bounds_equations(input_eq, lower_l, lower_u, upper_l, upper_u)
<<<<<<< HEAD

        return SymbolicLinearBounds(lower, upper)

    def compute_output_numeric(self, relu: nodes.ReLUNode, cur_numeric_bounds: HyperRectangleBounds,
                               cur_symbolic_bounds: SymbolicLinearBounds) -> HyperRectangleBounds:
=======

        return SymbolicLinearBounds(lower, upper)

    def compute_output_numeric_bounds(self, relu: nodes.ReLUNode, cur_numeric_bounds: HyperRectangleBounds,
                                      cur_symbolic_bounds: SymbolicLinearBounds) -> HyperRectangleBounds:
        """
        Compute the numeric post-activation bounds of the linearized ReLU function
        using the information about currently inactive neurons

        """
>>>>>>> 05ba5507

        layer_id = relu.identifier

        current_layer_inactive = LinearizeReLU.extract_layer_inactive_from_fixed_neurons(self.fixed_neurons, layer_id)

        cur_layer_output_num_bounds = HyperRectangleBounds(
            np.maximum(cur_numeric_bounds.get_lower(), 0),
            np.maximum(cur_numeric_bounds.get_upper(), 0))

        if LinearizeReLU.USE_FIXED_NEURONS:
<<<<<<< HEAD
            LinearizeReLU.force_inactive_neurons2(cur_symbolic_bounds, cur_layer_output_num_bounds,
                                                  current_layer_inactive)

        return cur_layer_output_num_bounds

    @staticmethod
    def force_inactive_neurons2(relu_eq, postact_bounds, current_layer_inactive):
        for neuron_n in current_layer_inactive:
            if postact_bounds.lower[neuron_n] > 0:
                raise Exception("A neuron is supposed to be fixed to be negative, "
                                "but the bounds are positive. A conflict must have been detected before.")
            if postact_bounds.upper[neuron_n] > 0:
                relu_eq.lower.matrix[neuron_n] = 0 * relu_eq.lower.matrix[neuron_n]
                relu_eq.lower.offset[neuron_n] = 0
                relu_eq.upper.matrix[neuron_n] = 0 * relu_eq.upper.matrix[neuron_n]
                relu_eq.upper.offset[neuron_n] = 0
                postact_bounds.lower[neuron_n] = 0
                postact_bounds.upper[neuron_n] = 0
=======
            LinearizeReLU.force_inactive_neurons(cur_symbolic_bounds, cur_layer_output_num_bounds,
                                                 current_layer_inactive)

        return cur_layer_output_num_bounds

    @staticmethod
    def compute_relu_equation(preact_num_lower, preact_num_upper):
        lower_relu_eq, postact_lower = LinearizeReLU.get_relu_relax_lower_bound_equation(preact_num_lower,
                                                                                         preact_num_upper)
        upper_relu_eq, postact_upper = LinearizeReLU.get_relu_relax_upper_bound_equation(preact_num_lower,
                                                                                         preact_num_upper)

        return SymbolicLinearBounds(lower_relu_eq, upper_relu_eq), HyperRectangleBounds(postact_lower, postact_upper)
>>>>>>> 05ba5507

    @staticmethod
    def get_relu_relax_lower_bound_equation(preact_lower_bounds, preact_upper_bounds):
        """
        The lower bound of unstable nodes is either 0, or
        the linear relaxation of the preactivation (hence, the slope).

        The latter is the case when the upper bound is greater than or equal to the absolute value of the lower bound,
        thus resulting in a triangle of smaller area than the one formed by 0.

        The former is the case when the absolute value of the lower bound is greater than the upper bound,
        thus resulting is a triangle of smaller area than the one formed by the slope.
        """
        size = len(preact_lower_bounds)

        # matrix and offset for the relaxation
        matrix = np.identity(size)
        offset = np.zeros(size)

        postact_lower_bounds = np.array(preact_lower_bounds)

        for i in range(size):
            if preact_lower_bounds[i] >= 0:
                # the lower bound is exactly the preactivation
                # it remains 1
                pass

            elif preact_upper_bounds[i] >= -preact_lower_bounds[i]:
                # Unstable node, lower bound is linear relaxation of the equation
                k = preact_upper_bounds[i] / (preact_upper_bounds[i] - preact_lower_bounds[i])
                matrix[i][i] = k
                postact_lower_bounds[i] *= k

            else:  # upper[i] <= 0 (inactive node)
                # or
                # -lower[i] > upper[i]
                # lower bound is 0
                matrix[i][i] = 0
                postact_lower_bounds[i] = 0

        return LinearFunctions(matrix, offset), postact_lower_bounds

    @staticmethod
    def get_relu_relax_upper_bound_equation(preact_lower_bounds, preact_upper_bounds):
        """
        Compute the resulting upper bound equation after relaxing ReLU,
        qiven a preactivation upper bound equation.

        input_bounds are required for computing the concrete bounds.
        """
        size = len(preact_lower_bounds)

        # matrix and offset for the relaxation
        matrix = np.identity(size)
        offset = np.zeros(size)

        postact_upper_bounds = np.array(preact_upper_bounds)
        for i in range(size):
            if preact_lower_bounds[i] >= 0:
                # the upper bound is exactly the preactivation
                # it remains 1
                pass

            elif preact_upper_bounds[i] >= 0:
                # Unstable node - linear relaxation of preactivation
                k = preact_upper_bounds[i] / (preact_upper_bounds[i] - preact_lower_bounds[i])
                matrix[i][i] = k
                offset[i] = - preact_lower_bounds[i] * k

            else:  # preact_upper_bounds[i] <= 0 (inactive node)
                # The upper bound is 0
                matrix[i][i] = 0
                postact_upper_bounds[i] = 0

        return LinearFunctions(matrix, offset), postact_upper_bounds

    @staticmethod
    def check_and_enforce_fixed_constraints(relu_input_eq, preact_bounds, fixed_neurons, layer_id):
        """
        We need to check if the bounds do not conflict with the currently fixed neurons.
        That could happen if we haven't detected that the current branch is infeasible.
        That could happen because we are dealing with approximated bounds.

        """

        current_layer_inactive = LinearizeReLU.extract_layer_inactive_from_fixed_neurons(fixed_neurons, layer_id)
        current_layer_active = LinearizeReLU.extract_layer_active_from_fixed_neurons(fixed_neurons, layer_id)

        new_bounds = preact_bounds.clone()

        new_eq = SymbolicLinearBounds(relu_input_eq.lower.clone(), relu_input_eq.upper.clone())

        for neuron_n in current_layer_active:
            if preact_bounds.upper[neuron_n] < 0:
                raise FixedConflictWithBounds("A neuron has been fixed to be positive, "
                                              "but the bounds are negative. The current branch is not viable.")

        for neuron_n in current_layer_inactive:
            if preact_bounds.lower[neuron_n] > 0:
                raise FixedConflictWithBounds("A neuron has been fixed to be negative, "
                                              "but the bounds are positive. The current branch is not viable.")

            if preact_bounds.upper[neuron_n] > 0:
                new_eq.lower.matrix[neuron_n] = 0 * new_eq.lower.matrix[neuron_n]
                new_eq.lower.offset[neuron_n] = 0

                new_eq.upper.matrix[neuron_n] = 0 * new_eq.upper.matrix[neuron_n]
                new_eq.upper.offset[neuron_n] = 0

                new_bounds.lower[neuron_n] = -PRECISION_GUARD
                new_bounds.upper[neuron_n] = -PRECISION_GUARD  # TODO is the sign correct?

        return new_eq, new_bounds

    @staticmethod
    def extract_layer_active_from_fixed_neurons(fixed_neurons: dict, layer_id: str) -> list[int]:
        return [neuron_n for ((lay_n, neuron_n), value) in fixed_neurons.items()
                if lay_n == layer_id and value == 1]

    @staticmethod
<<<<<<< HEAD
=======
    def extract_layer_inactive_from_fixed_neurons(fixed_neurons: dict, layer_id: str) -> list[int]:
        return [neuron_n for ((lay_n, neuron_n), value) in fixed_neurons.items()
                if lay_n == layer_id and value == 0]

    @staticmethod
    def force_inactive_neurons(relu_eq, postact_bounds, current_layer_inactive):
        for neuron_n in current_layer_inactive:
            if postact_bounds.lower[neuron_n] > 0:
                raise Exception("A neuron is supposed to be fixed to be negative, "
                                "but the bounds are positive. A conflict must have been detected before.")

            if postact_bounds.upper[neuron_n] > 0:
                relu_eq.lower.matrix[neuron_n] = 0 * relu_eq.lower.matrix[neuron_n]
                relu_eq.lower.offset[neuron_n] = 0
                relu_eq.upper.matrix[neuron_n] = 0 * relu_eq.upper.matrix[neuron_n]
                relu_eq.upper.offset[neuron_n] = 0
                postact_bounds.lower[neuron_n] = 0
                postact_bounds.upper[neuron_n] = 0

    @staticmethod
>>>>>>> 05ba5507
    def compute_symb_lin_bounds_equations(inputs, lower_l, lower_u, upper_l, upper_u):
        k_lower, b_lower = LinearizeReLU.get_array_lin_lower_bound_coefficients(lower_l, lower_u)
        k_upper, b_upper = LinearizeReLU.get_array_lin_upper_bound_coefficients(upper_l, upper_u)

        lower_matrix = LinearizeReLU.get_transformed_matrix(inputs.get_lower().get_matrix(), k_lower)
        upper_matrix = LinearizeReLU.get_transformed_matrix(inputs.get_upper().get_matrix(), k_upper)

        lower_offset = LinearizeReLU.get_transformed_offset(inputs.get_lower().get_offset(), k_lower, b_lower)
        upper_offset = LinearizeReLU.get_transformed_offset(inputs.get_upper().get_offset(), k_upper, b_upper)

        lower = LinearFunctions(lower_matrix, lower_offset)
        upper = LinearFunctions(upper_matrix, upper_offset)

        return lower, upper

    @staticmethod
    def get_transformed_matrix(matrix, k):
        return matrix * k[:, None]

    @staticmethod
    def get_transformed_offset(offset, k, b):
        return offset * k + b

    @staticmethod
    def get_array_lin_lower_bound_coefficients(lower, upper):
        ks = np.zeros(len(lower))
        bs = np.zeros(len(lower))

        for i in range(len(lower)):
            k, b = LinearizeReLU.get_lin_lower_bound_coefficients(lower[i], upper[i])
            ks[i] = k
            bs[i] = b

        return ks, bs

    @staticmethod
    def get_array_lin_upper_bound_coefficients(lower, upper):
        ks = np.zeros(len(lower))
        bs = np.zeros(len(lower))

        for i in range(len(lower)):
            k, b = LinearizeReLU.get_lin_upper_bound_coefficients(lower[i], upper[i])
            ks[i] = k
            bs[i] = b

        return ks, bs

    @staticmethod
    def get_lin_lower_bound_coefficients(lower, upper):
        if lower >= 0:
            return 1, 0

        if upper >= - lower:
            mult = upper / (upper - lower)
            return mult, 0

        # upper <= 0:
        # or
        # -lower > upper, i.e., 0 is a tighter lower bound that the slope mult above
        return 0, 0

    @staticmethod
    def get_lin_upper_bound_coefficients(lower, upper):
        if lower >= 0:
            return 1, 0

        if upper <= 0:
            return 0, 0

        mult = upper / (upper - lower)
        add = -mult * lower

        return mult, add<|MERGE_RESOLUTION|>--- conflicted
+++ resolved
@@ -13,16 +13,12 @@
 
 
 class LinearizeReLU:
-<<<<<<< HEAD
-    # TODO refactor flag
-=======
     """
     This class provides the linearization for the ReLU function enhanced by information
     about currently active and inactive neurons
 
     """
 
->>>>>>> 05ba5507
     USE_FIXED_NEURONS = True
 
     def __init__(self, fixed_neurons: dict, input_hyper_rect: HyperRectangleBounds):
@@ -45,13 +41,6 @@
 
         lower_l, lower_u, upper_l, upper_u = input_eq.get_all_bounds(self.input_hyper_rect)
         lower, upper = LinearizeReLU.compute_symb_lin_bounds_equations(input_eq, lower_l, lower_u, upper_l, upper_u)
-<<<<<<< HEAD
-
-        return SymbolicLinearBounds(lower, upper)
-
-    def compute_output_numeric(self, relu: nodes.ReLUNode, cur_numeric_bounds: HyperRectangleBounds,
-                               cur_symbolic_bounds: SymbolicLinearBounds) -> HyperRectangleBounds:
-=======
 
         return SymbolicLinearBounds(lower, upper)
 
@@ -62,7 +51,6 @@
         using the information about currently inactive neurons
 
         """
->>>>>>> 05ba5507
 
         layer_id = relu.identifier
 
@@ -73,18 +61,150 @@
             np.maximum(cur_numeric_bounds.get_upper(), 0))
 
         if LinearizeReLU.USE_FIXED_NEURONS:
-<<<<<<< HEAD
-            LinearizeReLU.force_inactive_neurons2(cur_symbolic_bounds, cur_layer_output_num_bounds,
-                                                  current_layer_inactive)
+            LinearizeReLU.force_inactive_neurons(cur_symbolic_bounds, cur_layer_output_num_bounds,
+                                                 current_layer_inactive)
 
         return cur_layer_output_num_bounds
 
     @staticmethod
-    def force_inactive_neurons2(relu_eq, postact_bounds, current_layer_inactive):
+    def compute_relu_equation(preact_num_lower, preact_num_upper):
+        lower_relu_eq, postact_lower = LinearizeReLU.get_relu_relax_lower_bound_equation(preact_num_lower,
+                                                                                         preact_num_upper)
+        upper_relu_eq, postact_upper = LinearizeReLU.get_relu_relax_upper_bound_equation(preact_num_lower,
+                                                                                         preact_num_upper)
+
+        return SymbolicLinearBounds(lower_relu_eq, upper_relu_eq), HyperRectangleBounds(postact_lower, postact_upper)
+
+    @staticmethod
+    def get_relu_relax_lower_bound_equation(preact_lower_bounds, preact_upper_bounds):
+        """
+        The lower bound of unstable nodes is either 0, or
+        the linear relaxation of the preactivation (hence, the slope).
+
+        The latter is the case when the upper bound is greater than or equal to the absolute value of the lower bound,
+        thus resulting in a triangle of smaller area than the one formed by 0.
+
+        The former is the case when the absolute value of the lower bound is greater than the upper bound,
+        thus resulting is a triangle of smaller area than the one formed by the slope.
+        """
+        size = len(preact_lower_bounds)
+
+        # matrix and offset for the relaxation
+        matrix = np.identity(size)
+        offset = np.zeros(size)
+
+        postact_lower_bounds = np.array(preact_lower_bounds)
+
+        for i in range(size):
+            if preact_lower_bounds[i] >= 0:
+                # the lower bound is exactly the preactivation
+                # it remains 1
+                pass
+
+            elif preact_upper_bounds[i] >= -preact_lower_bounds[i]:
+                # Unstable node, lower bound is linear relaxation of the equation
+                k = preact_upper_bounds[i] / (preact_upper_bounds[i] - preact_lower_bounds[i])
+                matrix[i][i] = k
+                postact_lower_bounds[i] *= k
+
+            else:  # upper[i] <= 0 (inactive node)
+                # or
+                # -lower[i] > upper[i]
+                # lower bound is 0
+                matrix[i][i] = 0
+                postact_lower_bounds[i] = 0
+
+        return LinearFunctions(matrix, offset), postact_lower_bounds
+
+    @staticmethod
+    def get_relu_relax_upper_bound_equation(preact_lower_bounds, preact_upper_bounds):
+        """
+        Compute the resulting upper bound equation after relaxing ReLU,
+        qiven a preactivation upper bound equation.
+
+        input_bounds are required for computing the concrete bounds.
+        """
+        size = len(preact_lower_bounds)
+
+        # matrix and offset for the relaxation
+        matrix = np.identity(size)
+        offset = np.zeros(size)
+
+        postact_upper_bounds = np.array(preact_upper_bounds)
+        for i in range(size):
+            if preact_lower_bounds[i] >= 0:
+                # the upper bound is exactly the preactivation
+                # it remains 1
+                pass
+
+            elif preact_upper_bounds[i] >= 0:
+                # Unstable node - linear relaxation of preactivation
+                k = preact_upper_bounds[i] / (preact_upper_bounds[i] - preact_lower_bounds[i])
+                matrix[i][i] = k
+                offset[i] = - preact_lower_bounds[i] * k
+
+            else:  # preact_upper_bounds[i] <= 0 (inactive node)
+                # The upper bound is 0
+                matrix[i][i] = 0
+                postact_upper_bounds[i] = 0
+
+        return LinearFunctions(matrix, offset), postact_upper_bounds
+
+    @staticmethod
+    def check_and_enforce_fixed_constraints(relu_input_eq, preact_bounds, fixed_neurons, layer_id):
+        """
+        We need to check if the bounds do not conflict with the currently fixed neurons.
+        That could happen if we haven't detected that the current branch is infeasible.
+        That could happen because we are dealing with approximated bounds.
+
+        """
+
+        current_layer_inactive = LinearizeReLU.extract_layer_inactive_from_fixed_neurons(fixed_neurons, layer_id)
+        current_layer_active = LinearizeReLU.extract_layer_active_from_fixed_neurons(fixed_neurons, layer_id)
+
+        new_bounds = preact_bounds.clone()
+
+        new_eq = SymbolicLinearBounds(relu_input_eq.lower.clone(), relu_input_eq.upper.clone())
+
+        for neuron_n in current_layer_active:
+            if preact_bounds.upper[neuron_n] < 0:
+                raise FixedConflictWithBounds("A neuron has been fixed to be positive, "
+                                              "but the bounds are negative. The current branch is not viable.")
+
+        for neuron_n in current_layer_inactive:
+            if preact_bounds.lower[neuron_n] > 0:
+                raise FixedConflictWithBounds("A neuron has been fixed to be negative, "
+                                              "but the bounds are positive. The current branch is not viable.")
+
+            if preact_bounds.upper[neuron_n] > 0:
+                new_eq.lower.matrix[neuron_n] = 0 * new_eq.lower.matrix[neuron_n]
+                new_eq.lower.offset[neuron_n] = 0
+
+                new_eq.upper.matrix[neuron_n] = 0 * new_eq.upper.matrix[neuron_n]
+                new_eq.upper.offset[neuron_n] = 0
+
+                new_bounds.lower[neuron_n] = -PRECISION_GUARD
+                new_bounds.upper[neuron_n] = -PRECISION_GUARD  # TODO is the sign correct?
+
+        return new_eq, new_bounds
+
+    @staticmethod
+    def extract_layer_active_from_fixed_neurons(fixed_neurons: dict, layer_id: str) -> list[int]:
+        return [neuron_n for ((lay_n, neuron_n), value) in fixed_neurons.items()
+                if lay_n == layer_id and value == 1]
+
+    @staticmethod
+    def extract_layer_inactive_from_fixed_neurons(fixed_neurons: dict, layer_id: str) -> list[int]:
+        return [neuron_n for ((lay_n, neuron_n), value) in fixed_neurons.items()
+                if lay_n == layer_id and value == 0]
+
+    @staticmethod
+    def force_inactive_neurons(relu_eq, postact_bounds, current_layer_inactive):
         for neuron_n in current_layer_inactive:
             if postact_bounds.lower[neuron_n] > 0:
                 raise Exception("A neuron is supposed to be fixed to be negative, "
                                 "but the bounds are positive. A conflict must have been detected before.")
+
             if postact_bounds.upper[neuron_n] > 0:
                 relu_eq.lower.matrix[neuron_n] = 0 * relu_eq.lower.matrix[neuron_n]
                 relu_eq.lower.offset[neuron_n] = 0
@@ -92,164 +212,8 @@
                 relu_eq.upper.offset[neuron_n] = 0
                 postact_bounds.lower[neuron_n] = 0
                 postact_bounds.upper[neuron_n] = 0
-=======
-            LinearizeReLU.force_inactive_neurons(cur_symbolic_bounds, cur_layer_output_num_bounds,
-                                                 current_layer_inactive)
-
-        return cur_layer_output_num_bounds
-
-    @staticmethod
-    def compute_relu_equation(preact_num_lower, preact_num_upper):
-        lower_relu_eq, postact_lower = LinearizeReLU.get_relu_relax_lower_bound_equation(preact_num_lower,
-                                                                                         preact_num_upper)
-        upper_relu_eq, postact_upper = LinearizeReLU.get_relu_relax_upper_bound_equation(preact_num_lower,
-                                                                                         preact_num_upper)
-
-        return SymbolicLinearBounds(lower_relu_eq, upper_relu_eq), HyperRectangleBounds(postact_lower, postact_upper)
->>>>>>> 05ba5507
-
-    @staticmethod
-    def get_relu_relax_lower_bound_equation(preact_lower_bounds, preact_upper_bounds):
-        """
-        The lower bound of unstable nodes is either 0, or
-        the linear relaxation of the preactivation (hence, the slope).
-
-        The latter is the case when the upper bound is greater than or equal to the absolute value of the lower bound,
-        thus resulting in a triangle of smaller area than the one formed by 0.
-
-        The former is the case when the absolute value of the lower bound is greater than the upper bound,
-        thus resulting is a triangle of smaller area than the one formed by the slope.
-        """
-        size = len(preact_lower_bounds)
-
-        # matrix and offset for the relaxation
-        matrix = np.identity(size)
-        offset = np.zeros(size)
-
-        postact_lower_bounds = np.array(preact_lower_bounds)
-
-        for i in range(size):
-            if preact_lower_bounds[i] >= 0:
-                # the lower bound is exactly the preactivation
-                # it remains 1
-                pass
-
-            elif preact_upper_bounds[i] >= -preact_lower_bounds[i]:
-                # Unstable node, lower bound is linear relaxation of the equation
-                k = preact_upper_bounds[i] / (preact_upper_bounds[i] - preact_lower_bounds[i])
-                matrix[i][i] = k
-                postact_lower_bounds[i] *= k
-
-            else:  # upper[i] <= 0 (inactive node)
-                # or
-                # -lower[i] > upper[i]
-                # lower bound is 0
-                matrix[i][i] = 0
-                postact_lower_bounds[i] = 0
-
-        return LinearFunctions(matrix, offset), postact_lower_bounds
-
-    @staticmethod
-    def get_relu_relax_upper_bound_equation(preact_lower_bounds, preact_upper_bounds):
-        """
-        Compute the resulting upper bound equation after relaxing ReLU,
-        qiven a preactivation upper bound equation.
-
-        input_bounds are required for computing the concrete bounds.
-        """
-        size = len(preact_lower_bounds)
-
-        # matrix and offset for the relaxation
-        matrix = np.identity(size)
-        offset = np.zeros(size)
-
-        postact_upper_bounds = np.array(preact_upper_bounds)
-        for i in range(size):
-            if preact_lower_bounds[i] >= 0:
-                # the upper bound is exactly the preactivation
-                # it remains 1
-                pass
-
-            elif preact_upper_bounds[i] >= 0:
-                # Unstable node - linear relaxation of preactivation
-                k = preact_upper_bounds[i] / (preact_upper_bounds[i] - preact_lower_bounds[i])
-                matrix[i][i] = k
-                offset[i] = - preact_lower_bounds[i] * k
-
-            else:  # preact_upper_bounds[i] <= 0 (inactive node)
-                # The upper bound is 0
-                matrix[i][i] = 0
-                postact_upper_bounds[i] = 0
-
-        return LinearFunctions(matrix, offset), postact_upper_bounds
-
-    @staticmethod
-    def check_and_enforce_fixed_constraints(relu_input_eq, preact_bounds, fixed_neurons, layer_id):
-        """
-        We need to check if the bounds do not conflict with the currently fixed neurons.
-        That could happen if we haven't detected that the current branch is infeasible.
-        That could happen because we are dealing with approximated bounds.
-
-        """
-
-        current_layer_inactive = LinearizeReLU.extract_layer_inactive_from_fixed_neurons(fixed_neurons, layer_id)
-        current_layer_active = LinearizeReLU.extract_layer_active_from_fixed_neurons(fixed_neurons, layer_id)
-
-        new_bounds = preact_bounds.clone()
-
-        new_eq = SymbolicLinearBounds(relu_input_eq.lower.clone(), relu_input_eq.upper.clone())
-
-        for neuron_n in current_layer_active:
-            if preact_bounds.upper[neuron_n] < 0:
-                raise FixedConflictWithBounds("A neuron has been fixed to be positive, "
-                                              "but the bounds are negative. The current branch is not viable.")
-
-        for neuron_n in current_layer_inactive:
-            if preact_bounds.lower[neuron_n] > 0:
-                raise FixedConflictWithBounds("A neuron has been fixed to be negative, "
-                                              "but the bounds are positive. The current branch is not viable.")
-
-            if preact_bounds.upper[neuron_n] > 0:
-                new_eq.lower.matrix[neuron_n] = 0 * new_eq.lower.matrix[neuron_n]
-                new_eq.lower.offset[neuron_n] = 0
-
-                new_eq.upper.matrix[neuron_n] = 0 * new_eq.upper.matrix[neuron_n]
-                new_eq.upper.offset[neuron_n] = 0
-
-                new_bounds.lower[neuron_n] = -PRECISION_GUARD
-                new_bounds.upper[neuron_n] = -PRECISION_GUARD  # TODO is the sign correct?
-
-        return new_eq, new_bounds
-
-    @staticmethod
-    def extract_layer_active_from_fixed_neurons(fixed_neurons: dict, layer_id: str) -> list[int]:
-        return [neuron_n for ((lay_n, neuron_n), value) in fixed_neurons.items()
-                if lay_n == layer_id and value == 1]
-
-    @staticmethod
-<<<<<<< HEAD
-=======
-    def extract_layer_inactive_from_fixed_neurons(fixed_neurons: dict, layer_id: str) -> list[int]:
-        return [neuron_n for ((lay_n, neuron_n), value) in fixed_neurons.items()
-                if lay_n == layer_id and value == 0]
-
-    @staticmethod
-    def force_inactive_neurons(relu_eq, postact_bounds, current_layer_inactive):
-        for neuron_n in current_layer_inactive:
-            if postact_bounds.lower[neuron_n] > 0:
-                raise Exception("A neuron is supposed to be fixed to be negative, "
-                                "but the bounds are positive. A conflict must have been detected before.")
-
-            if postact_bounds.upper[neuron_n] > 0:
-                relu_eq.lower.matrix[neuron_n] = 0 * relu_eq.lower.matrix[neuron_n]
-                relu_eq.lower.offset[neuron_n] = 0
-                relu_eq.upper.matrix[neuron_n] = 0 * relu_eq.upper.matrix[neuron_n]
-                relu_eq.upper.offset[neuron_n] = 0
-                postact_bounds.lower[neuron_n] = 0
-                postact_bounds.upper[neuron_n] = 0
-
-    @staticmethod
->>>>>>> 05ba5507
+
+    @staticmethod
     def compute_symb_lin_bounds_equations(inputs, lower_l, lower_u, upper_l, upper_u):
         k_lower, b_lower = LinearizeReLU.get_array_lin_lower_bound_coefficients(lower_l, lower_u)
         k_upper, b_upper = LinearizeReLU.get_array_lin_upper_bound_coefficients(upper_l, upper_u)
