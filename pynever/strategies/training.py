--- conflicted
+++ resolved
@@ -272,12 +272,8 @@
             start_epoch = 0
 
         # history_score is used to keep track of the evolution of training loss and validation loss
-<<<<<<< HEAD
-        history_score = np.zeros((self.n_epochs - start_epoch + 1, 2))
+        history_score = torch.zeros((self.n_epochs - start_epoch + 1, 2))
         train_accuracy = 0
-=======
-        history_score = torch.zeros((self.n_epochs - start_epoch + 1, 2))
->>>>>>> d2316988
 
         # We begin the real and proper training of the network. In the outer cycle we consider the epochs and for each
         # epoch until termination we consider all the batches
