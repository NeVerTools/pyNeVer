--- conflicted
+++ resolved
@@ -875,15 +875,9 @@
 
 def single_concat_forward(first_star: Star, second_star: Star) -> Set[Star]:
     """
-<<<<<<< HEAD
     Utility function for the management of the forward for AbsConcatNode. It is outside
     the class scope since multiprocessing does not support parallelization with
     function internal to classes.
-=======
-        Utility function for the management of the forward for AbsConcatNode. It is outside
-        the class scope since multiprocessing does not support parallelization with
-        function internal to classes.
->>>>>>> ad4f77a7
 
     """
 
@@ -892,11 +886,7 @@
     new_basis_matrix[0:first_star.basis_matrix.shape[0], 0:first_star.basis_matrix.shape[1]] = first_star.basis_matrix
     new_basis_matrix[first_star.basis_matrix.shape[0]:, first_star.basis_matrix.shape[1]:] = second_star.basis_matrix
 
-<<<<<<< HEAD
     new_center = np.vstack((first_star.center, second_star.center))
-=======
-    new_center = np.hstack((first_star.center, second_star.center))
->>>>>>> ad4f77a7
 
     new_predicate_matrix = np.zeros((first_star.predicate_matrix.shape[0] + second_star.predicate_matrix.shape[0],
                                      first_star.predicate_matrix.shape[1] + second_star.predicate_matrix.shape[1]))
@@ -905,11 +895,7 @@
     new_predicate_matrix[first_star.predicate_matrix.shape[0]:, first_star.predicate_matrix.shape[1]:] = \
         second_star.predicate_matrix
 
-<<<<<<< HEAD
     new_predicate_bias = np.vstack((first_star.predicate_bias, second_star.predicate_bias))
-=======
-    new_predicate_bias = np.hstack((first_star.predicate_bias, second_star.predicate_bias))
->>>>>>> ad4f77a7
 
     new_star = Star(new_predicate_matrix, new_predicate_bias, new_center, new_basis_matrix)
 
@@ -918,15 +904,9 @@
 
 def single_sum_forward(first_star: Star, second_star: Star) -> Set[Star]:
     """
-<<<<<<< HEAD
     Utility function for the management of the forward for AbsSumNode. It is outside
     the class scope since multiprocessing does not support parallelization with
     function internal to classes.
-=======
-        Utility function for the management of the forward for AbsSumNode. It is outside
-        the class scope since multiprocessing does not support parallelization with
-        function internal to classes.
->>>>>>> ad4f77a7
 
     """
 
@@ -940,11 +920,7 @@
     new_predicate_matrix[first_star.predicate_matrix.shape[0]:, first_star.predicate_matrix.shape[1]:] = \
         second_star.predicate_matrix
 
-<<<<<<< HEAD
     new_predicate_bias = np.vstack((first_star.predicate_bias, second_star.predicate_bias))
-=======
-    new_predicate_bias = np.hstack((first_star.predicate_bias, second_star.predicate_bias))
->>>>>>> ad4f77a7
 
     new_star = Star(new_predicate_matrix, new_predicate_bias, new_center, new_basis_matrix)
 
@@ -1450,26 +1426,16 @@
         pass
 
 
-<<<<<<< HEAD
 class AbsConcatNode(AbsMultiInputLayerNode):
     """
     A class used for our internal representation of a Concat Abstract transformer.
-=======
-class AbsMaxPoolNode(AbsLayerNode):
-    """
-    A class used for our internal representation of a MaxPool Abstract transformer.
->>>>>>> ad4f77a7
 
     Attributes
     ----------
     identifier : str
         Identifier of the LayerNode.
 
-<<<<<<< HEAD
     ref_node : ConcatNode
-=======
-    ref_node : MaxPoolNode
->>>>>>> ad4f77a7
         Reference LayerNode for the abstract transformer.
 
     Methods
@@ -1482,7 +1448,6 @@
         Function which takes a reference to the refinement state and update both it and the state of the abstract
         transformer to control the refinement component of the abstraction. At present the function is just a
         placeholder for future implementations.
-<<<<<<< HEAD
     """
 
     def __init__(self, identifier: str, ref_node: nodes.ConcatNode):
@@ -1491,31 +1456,12 @@
     def forward(self, abs_inputs: List[AbsElement]) -> AbsElement:
         """
         Compute the output AbsElement based on the inputs AbsElement and the characteristics of the
-=======
-
-    """
-
-    def __init__(self, identifier: str, ref_node: nodes.MaxPoolNode):
-        super().__init__(identifier, ref_node)
-
-    def forward(self, abs_input: AbsElement, bounds: AbstractBounds = None) -> AbsElement:
-        """
-        Compute the output AbsElement based on the input AbsElement and the characteristics of the
->>>>>>> ad4f77a7
         concrete abstract transformer.
 
         Parameters
         ----------
-<<<<<<< HEAD
         abs_inputs : list[AbsElement]
             The input abstract elements.
-=======
-        abs_input : AbsElement
-            The input abstract element.
-
-        bounds : dict
-            Optional bounds for this layer as computed by the previous
->>>>>>> ad4f77a7
 
         Returns
         ----------
@@ -1524,7 +1470,6 @@
 
         """
 
-<<<<<<< HEAD
         all_starset = True
         for abs_input in abs_inputs:
             if not isinstance(abs_input, StarSet):
@@ -1583,9 +1528,6 @@
                 abs_output.stars = abs_output.stars.union(single_concat_forward(first_star, second_star))
 
         return abs_output
-=======
-        pass
->>>>>>> ad4f77a7
 
     def backward(self, ref_state: RefinementState):
         """
@@ -1595,7 +1537,6 @@
         ----------
         ref_state: RefinementState
             The RefinementState to update.
-<<<<<<< HEAD
         """
         pass
 
@@ -1712,11 +1653,70 @@
         ref_state: RefinementState
             The RefinementState to update.
         """
-=======
-
-        """
-
->>>>>>> ad4f77a7
+        pass
+
+
+class AbsMaxPoolNode(AbsLayerNode):
+    """
+    A class used for our internal representation of a MaxPool Abstract transformer.
+
+    Attributes
+    ----------
+    identifier : str
+        Identifier of the LayerNode.
+
+    ref_node : MaxPoolNode
+        Reference LayerNode for the abstract transformer.
+
+    Methods
+    ----------
+    forward(AbsElement)
+        Function which takes an AbsElement and compute the corresponding output AbsElement based on the abstract
+        transformer.
+
+    backward(RefinementState)
+        Function which takes a reference to the refinement state and update both it and the state of the abstract
+        transformer to control the refinement component of the abstraction. At present the function is just a
+        placeholder for future implementations.
+
+    """
+
+    def __init__(self, identifier: str, ref_node: nodes.MaxPoolNode):
+        super().__init__(identifier, ref_node)
+
+    def forward(self, abs_input: AbsElement, bounds: AbstractBounds = None) -> AbsElement:
+        """
+        Compute the output AbsElement based on the input AbsElement and the characteristics of the
+        concrete abstract transformer.
+
+        Parameters
+        ----------
+        abs_input : AbsElement
+            The input abstract element.
+
+        bounds : dict
+            Optional bounds for this layer as computed by the previous
+
+        Returns
+        ----------
+        AbsElement
+            The AbsElement resulting from the computation corresponding to the abstract transformer.
+
+        """
+
+        pass
+
+    def backward(self, ref_state: RefinementState):
+        """
+        Update the RefinementState. At present the function is just a placeholder for future implementations.
+
+        Parameters
+        ----------
+        ref_state: RefinementState
+            The RefinementState to update.
+
+        """
+
         pass
 
 
