<<<<<<< HEAD
import abc
import collections
from typing import List, Optional
import copy

import pynever.nodes as nodes


class NeuralNetwork:
    """
    An abstract class used for our internal representation of a generic NeuralNetwork. It consists of a graph of LayerNodes
    and a list of AlternativeRepresentations. It should be noted that this data structure it is not able
    to compute the input-output relation defined by the network. The properties of the computational graph are
    specialized in the concrete classes.

    Attributes
    ----------
    nodes : dict <str, LayerNode>
        Dictionary containing str keys and LayerNodes values. It contains the nodes of the graph,
        the identifier of the node of interest is used as a key in the nodes' dictionary.
    edges : dict <str, list <str>>
        Dictionary of identifiers of LayerNodes, it contains for each node identified by the keys, the list of nodes
        connected to it.
    alt_rep_cache : List<AlternativeRepresentation>
        Dictionary of containing str keys and AlternativeRepresentation values, it contains the
        AlternativeRepresentations of out network.
    up_to_date : bool
        Boolean Flag which shows if the internal representation is up-to-date with respect to the
        AlternativeRepresentations.
    identifier : str
        Identifier of the Sequential Neural Network.

    """

    def __init__(self, identifier: str = ''):
        self.nodes = {}
        self.edges = {}
        self.alt_rep_cache = []
        self.up_to_date = True
        self.identifier = identifier

    def get_children(self, node: nodes.LayerNode) -> List[nodes.LayerNode]:

        child_nodes = [self.nodes[child_node_id] for child_node_id in self.edges[node.identifier]]
        return child_nodes

    def get_parents(self, node: nodes.LayerNode) -> List[nodes.LayerNode]:

        parent_nodes = [self.nodes[parent_node_id] for parent_node_id, end_nodes_ids in self.edges.items() if
                        node.identifier in end_nodes_ids]

        return parent_nodes

    def has_parents(self, node: nodes.LayerNode) -> bool:
        return len(self.get_parents(node)) != 0

    def has_children(self, node: nodes.LayerNode) -> bool:
        return len(self.get_children(node)) != 0

    def get_roots(self) -> List[nodes.LayerNode]:

        root_nodes = [root_node for root_node_id, root_node in self.nodes.items() if not self.has_parents(root_node)]
        return root_nodes

    def get_leaves(self) -> List[nodes.LayerNode]:

        leaf_nodes = [leaf_node for leaf_node_id, leaf_node in self.nodes.items() if not self.has_children(leaf_node)]
        return leaf_nodes

    def remove_node(self, node: nodes.LayerNode):

        for parent_node in self.get_parents(node):
            self.edges[parent_node.identifier].remove(node.identifier)

        self.edges.pop(node.identifier)
        self.nodes.pop(node.identifier)

        return

    def generic_add_node(self, node: nodes.LayerNode, parents: Optional[List[nodes.LayerNode]] = None,
                         children: Optional[List[nodes.LayerNode]] = None):

        if parents is None:
            parents = []

        if children is None:
            children = []

        for parent_node in parents:

            if parent_node.identifier not in self.nodes.keys():
                raise Exception(f"Parent Node {parent_node.identifier} is not a node of the Network.")

        for child_node in children:

            if child_node.identifier not in self.nodes.keys():
                raise Exception(f"Child Node {child_node.identifier} is not a node of the Network.")

        self.nodes[node.identifier] = node
        self.edges[node.identifier] = [c_node.identifier for c_node in children]

        for parent in parents:
            self.edges[parent.identifier].append(node.identifier)

    def is_acyclic(self):

        aux_network = copy.deepcopy(self)
        root_nodes = aux_network.get_roots()
        topologically_sorted = []

        while len(root_nodes) > 0:

            temp_node = root_nodes[0]
            root_nodes.remove(temp_node)

            topologically_sorted.append(temp_node)
            for child_node in aux_network.get_children(temp_node):
                aux_network.edges[temp_node.identifier].remove(child_node.identifier)
                if not aux_network.has_parents(child_node):
                    root_nodes.append(child_node)

        has_edges = False
        for start_node_id, end_nodes_ids in aux_network.edges.items():
            if len(end_nodes_ids) > 0:
                has_edges = True

        return not has_edges


class SequentialNetwork(NeuralNetwork):
    """
    Concrete children of NeuralNetwork representing a sequential NeuralNetwork. It consists of a graph of LayerNodes
    and a list of AlternativeRepresentations. It should be noted that this data structure it is not able
    to compute the input-output relation defined by the network. The computational graph of a SequentialNetwork must
    correspond to a standard list.

    Attributes
    ----------
    input_id : str
        Identifier for the input of the Sequential Neural Network.

    Methods
    -------
    is_empty()
        Procedure to check whether the network is empty.
    add_node(LayerNode)
        Procedure to add a new LayerNode to the sequential Neural Network.
    get_first_node()
        Procedure to extract the first node of the sequential Neural Network.
    get_next_node(LayerNode)
        Procedure to get the next node of the network given an input LayerNode.
    get_last_node()
        Procedure to extract the last node of the sequential Neural Network.
    delete_last_node()
        Procedure to delete the last node of the sequential Neural Network.
    get_input_len()
        Procedure to count the number of single inputs
    get_output_len()
        Procedure to count the number of single outputs
    count_relu_layers()
        Procedure to extract the number of layers of the sequential Neural Network.

    """

    def __init__(self, identifier: str, input_id: str):

        super().__init__(identifier)
        self.input_id = input_id

    def is_empty(self) -> bool:
        """
        Procedure to check whether the network is empty.

        Returns
        -------
        bool
            True if there are no nodes in the network, False otherwise.

        """

        return len(self.nodes) == 0

    def add_node(self, node: nodes.LayerNode):
        """
        Procedure to add a new LayerNode. In sequential network the new node must be connected directly to the
        previous node forming a list.

        Parameters
        ----------
        node : LayerNode
            New node to add to the Sequential network.

        """

        if not isinstance(node, nodes.SingleInputLayerNode):
            raise Exception(f"{node.identifier} is not a SingleInputLayerNode! Only SingleInputLayerNode can be "
                            f"added to SequentialNetwork!")

        if self.is_empty():
            self.generic_add_node(node)
        else:
            parents = [self.get_last_node()]
            self.generic_add_node(node, parents=parents)

    def get_first_node(self) -> nodes.SingleInputLayerNode:
        """
        Procedure to get the first LayerNode of the network.

        Return
        ---------
        LayerNode
            The first node of the network.

        """

        if self.is_empty():
            raise Exception('The network is empty')

        first_node = self.get_roots()[0]
        if not isinstance(first_node, nodes.SingleInputLayerNode):
            raise Exception(f"{first_node.identifier} is not a SingleInputLayerNode!")

        return first_node

    def get_next_node(self, node: nodes.SingleInputLayerNode) -> nodes.SingleInputLayerNode:
        """
        Procedure to get the next LayerNode of the network given an input LayerNode.

        Return
        ---------
        LayerNode
            The next node of the network.

        """

        if self.is_empty():
            raise Exception('The network is empty')

        children = self.get_children(node)
        if len(children) == 0:
            next_node = None
        else:
            next_node = children[0]

        if next_node is not None and not isinstance(next_node, nodes.SingleInputLayerNode):
            raise Exception(f"{next_node.identifier} is not a SingleInputLayerNode!")

        return next_node

    def get_last_node(self) -> nodes.SingleInputLayerNode:
        """
        Procedure to get the last LayerNode of the network.

        Return
        ---------
        LayerNode
            The last node of the network.

        """

        if self.is_empty():
            raise Exception('The network is empty')

        last_node = self.get_leaves()[0]

        if not isinstance(last_node, nodes.SingleInputLayerNode):
            raise Exception(f"{last_node.identifier} is not a SingleInputLayerNode!")

        return last_node

    def delete_last_node(self) -> nodes.SingleInputLayerNode:
        """
        Procedure to remove the last LayerNode from the network.

        Returns
        ---------
        LayerNode
            The last node of the network.

        """

        if self.is_empty():
            raise Exception('The network is empty')

        last_node = self.get_last_node()
        self.remove_node(last_node)
        return last_node

    def get_input_len(self) -> int:
        """
        Count the number of inputs in in_dim

        Returns
        -------
        int
            The number of single inputs

        """

        if self.is_empty():
            raise Exception('The network is empty')

        count = 0
        for d in range(len(self.get_first_node().in_dim)):
            count += self.get_first_node().in_dim[d]

        return count

    def get_output_len(self) -> int:
        """
        Count the number of outputs in out_dim

        Returns
        -------
        int
            The number of single outputs

        """

        if self.is_empty():
            raise Exception('The network is empty')

        count = 0
        for d in range(len(self.get_last_node().out_dim)):
            count += self.get_last_node().out_dim[d]

        return count

    def count_relu_layers(self) -> int:
        """
        Count the number of ReLU layers of the NN.

        Returns
        -------
        int
            The number of ReLU layers

        """

        if self.nodes:
            current_node = self.get_first_node()
            relu_count = 0

            while self.get_next_node(current_node) is not None:
                current_node = self.get_next_node(current_node)
                if isinstance(current_node, nodes.ReLUNode):
                    relu_count += 1

            return relu_count
        else:
            return 0

    def layers_iterator(self, offset: int = 0) -> collections.abc.Generator[nodes.LayerNode | None, None, None]:
        """
        This method builds a generator for the layers of the network in sequential order.
        It allows to have an iterable interface when needed

        offset: int
            Offset to start the generation

        """

        if self.is_empty():
            return
        else:
            node = self.get_first_node()

            counter = 0
            while node is not None:
                if counter >= offset:
                    yield node

                node = self.get_next_node(node)
                counter += 1

    def get_last_relu_index(self):
        last_relu_idx = 0
        index = 0
        for net_layer in self.layers_iterator():
            if isinstance(net_layer, nodes.ReLUNode):
                last_relu_idx = index
            index += 1

        return last_relu_idx

    def __repr__(self):
        body = [node.__str__() for node in self.nodes.values()]
        return f"{self.identifier} : {body}"


class AcyclicNetwork(NeuralNetwork):

    def __init__(self, identifier: str, input_ids: List[str]):
        super().__init__(identifier)
        self.input_ids = input_ids

    def add_node(self, node: nodes.LayerNode, parents: Optional[List[nodes.LayerNode]] = None,
                 children: Optional[List[nodes.LayerNode]] = None):

        self.generic_add_node(node, parents, children)
        if not self.is_acyclic():
            self.remove_node(node)
            raise Exception(f"Adding {node.identifier} with the provided parents and children would create a cycle"
                            f" in the Network!")


        






=======
import abc
import collections
import copy

import pynever.nodes as nodes
from pynever.exceptions import EmptyNetworkError, InvalidNodeError, NotInNetworkError


class NeuralNetwork(abc.ABC):
    """
    An abstract class used for our internal representation of a generic NeuralNetwork. It consists of a graph of
    LayerNodes and a list of AlternativeRepresentations. It should be noted that this data structure it is not able
    to compute the input-output relation defined by the network. The properties of the computational graph are
    specialized in the concrete classes.

    Attributes
    ----------
    nodes : dict <str, LayerNode>
        Dictionary containing str keys and LayerNodes values. It contains the nodes of the graph,
        the identifier of the node of interest is used as a key in the nodes' dictionary.
    edges : dict <str, list <str>>
        Dictionary of identifiers of LayerNodes, it contains for each node identified by the keys, the list of nodes
        connected to it.
    identifier : str
        Identifier of the Sequential Neural Network.
    input_ids : dict <str, str | None>
        Dictionary containing the inputs of the networks as keys and the corresponding layer identifier of the Node of
        which they are the input.

    """

    def __init__(self, identifier: str, input_ids: list[str]):
        self.nodes: dict[str, nodes.ConcreteLayerNode] = {}
        self.edges: dict[str, list[str]] = {}
        self.identifier = identifier
        self.input_ids: dict[str, str | None] = {i: None for i in input_ids}

    def get_children(self, node: nodes.ConcreteLayerNode) -> list[nodes.ConcreteLayerNode]:
        """
        Procedure to return the children of a node as a list of ConcreteLayerNodes.

        Parameters
        ----------
        node: ConcreteLayerNode
            The node whose children should be returned.

        Returns
        -------
        list[ConcreteLayerNodes]
            The children of the node passed as argument.

        """
        child_nodes = [self.nodes[child_node_id] for child_node_id in self.edges[node.identifier]]
        return child_nodes

    def get_parents(self, node: nodes.ConcreteLayerNode) -> list[nodes.ConcreteLayerNode]:
        """
        Procedure to return the parents of a node as a list of ConcreteLayerNodes.

        Parameters
        ----------
        node: ConcreteLayerNode
            The node whose parents should be returned.

        Returns
        -------
        list[ConcreteLayerNodes]
            The parents of the node passed as argument.

        """
        parent_nodes = [self.nodes[parent_node_id] for parent_node_id, end_nodes_ids in self.edges.items() if
                        node.identifier in end_nodes_ids]

        return parent_nodes

    def has_parents(self, node: nodes.ConcreteLayerNode) -> bool:
        """
        Procedure to check if a node has parents.
        Parameters
        ----------
        node: ConcreteLayerNode
            The node of which the existence of its parents should be checked.
        Returns
        -------
        bool
            True if the node has parents, False otherwise.
        """
        return len(self.get_parents(node)) != 0

    def has_children(self, node: nodes.ConcreteLayerNode) -> bool:
        """
        Procedure to check if a node has children.
        Parameters
        ----------
        node: ConcreteLayerNode
            The node of which the existence of its children should be checked.
        Returns
        -------
        bool
            True if the node has children, False otherwise.
        """
        return len(self.get_children(node)) != 0

    def get_roots(self) -> list[nodes.ConcreteLayerNode]:
        """
        Procedure to return the roots of the network as a list of ConcreteLayerNodes.
        Returns
        -------
        list[ConcreteLayerNodes]
            The roots of the network as a list of ConcreteLayerNodes.
        """
        root_nodes = [root_node for root_node_id, root_node in self.nodes.items() if not self.has_parents(root_node)]
        return root_nodes

    def get_leaves(self) -> list[nodes.ConcreteLayerNode]:
        """
        Procedure to return the leaves of the network as a list of ConcreteLayerNodes.
        Returns
        -------
        list[ConcreteLayerNodes]
            The leaves of the network as a list of ConcreteLayerNodes.
        """
        leaf_nodes = [leaf_node for leaf_node_id, leaf_node in self.nodes.items() if not self.has_children(leaf_node)]
        return leaf_nodes

    def remove_node(self, node: nodes.ConcreteLayerNode):
        """
        Procedure to remove a node from the network.
        Parameters
        ----------
        node: ConcreteLayerNode
            The node to be removed.

        """
        for parent_node in self.get_parents(node):
            self.edges[parent_node.identifier].remove(node.identifier)

        self.edges.pop(node.identifier)
        self.nodes.pop(node.identifier)

        for i, n in self.input_ids.items():
            if n == node.identifier:
                self.input_ids[i] = None

    def generic_add_node(self, node: nodes.ConcreteLayerNode, parents: list[nodes.ConcreteLayerNode] | None = None,
                         children: list[nodes.ConcreteLayerNode] | None = None,
                         input_ids: list[str] | None = None):
        """
        Procedure to add a node to the network. A node cannot have both parents and inputs.
        Parameters
        ----------
        node: ConcreteLayerNode
            The node to be added to the network.
        parents: list[ConcreteLayerNode] | None
            The parents of the node. (Optional)
        children: list[ConcreteLayerNode] | None
            The children of the node. (Optional)
        input_ids: list[ConcreteLayerNode] | None
            The inputs of the node. (Optional)

        """

        if input_ids is not None and parents is not None:
            raise Exception("A node cannot have both a parent and an input!")

        if input_ids is None:
            input_ids = []

        if parents is None:
            parents = []

        if children is None:
            children = []

        for parent_node in parents:

            if parent_node.identifier not in self.nodes.keys():
                raise NotInNetworkError(parent_node)

        for child_node in children:

            if child_node.identifier not in self.nodes.keys():
                raise NotInNetworkError(child_node)

        for input_id in input_ids:

            if input_id not in self.input_ids.keys():
                raise NotInNetworkError(f'{input_id} is not an input of the network')

        self.nodes[node.identifier] = node
        self.edges[node.identifier] = [c_node.identifier for c_node in children]

        for parent in parents:
            self.edges[parent.identifier].append(node.identifier)

        for input_id in input_ids:
            if self.input_ids[input_id] is not None:
                raise Exception(f'{input_id} has already been set as input to node {self.input_ids[input_id]}')
            self.input_ids[input_id] = node.identifier

    def is_acyclic(self) -> bool:
        """
        Procedure to check whether the network is acyclic.
        Returns
        -------
        bool
            True if network is acyclic, False otherwise.
        """

        aux_network = copy.deepcopy(self)
        root_nodes = aux_network.get_roots()
        topologically_sorted = []

        while len(root_nodes) > 0:

            temp_node = root_nodes[0]
            root_nodes.remove(temp_node)

            topologically_sorted.append(temp_node)
            for child_node in aux_network.get_children(temp_node):
                aux_network.edges[temp_node.identifier].remove(child_node.identifier)
                if not aux_network.has_parents(child_node):
                    root_nodes.append(child_node)

        has_edges = False
        for start_node_id, end_nodes_ids in aux_network.edges.items():
            if len(end_nodes_ids) > 0:
                has_edges = True

        return not has_edges


class SequentialNetwork(NeuralNetwork):
    """
    Concrete children of NeuralNetwork representing a sequential NeuralNetwork. It consists of a graph of
    ConcreteLayerNodes and a list of AlternativeRepresentations. It should be noted that this data structure it is not
    able to compute the input-output relation defined by the network. The computational graph of a SequentialNetwork
    must correspond to a standard list.

    Methods
    -------
    is_empty()
        Procedure to check whether the network is empty.
    add_node(LayerNode)
        Procedure to add a new LayerNode to the sequential Neural Network.
    get_first_node()
        Procedure to extract the first node of the sequential Neural Network.
    get_next_node(ConcreteLayerNode)
        Procedure to get the next node of the network given an input LayerNode.
    get_last_node()
        Procedure to extract the last node of the sequential Neural Network.
    delete_last_node()
        Procedure to delete the last node of the sequential Neural Network.
    get_input_len()
        Procedure to count the number of single inputs
    get_output_len()
        Procedure to count the number of single outputs
    count_relu_layers()
        Procedure to extract the number of layers of the sequential Neural Network.

    """

    def __init__(self, identifier: str, input_id: str):
        super().__init__(identifier, [input_id])

    @staticmethod
    def __is_single_concrete(node: nodes.LayerNode) -> bool:
        """
        Procedure to check whether the LayerNode given as a parameter is a ConcreteLayerNode with a single input.
        Parameters
        ----------
        node: LayerNode
            The node to be checked.
        Returns
        -------
        bool
            True if the LayerNode is a ConcreteLayerNode with a single input, False otherwise.

        """
        return ((node is not None) and
                isinstance(node, nodes.ConcreteLayerNode) and
                isinstance(node.get_input_dim(), tuple))

    def get_input_id(self) -> str:
        """
        Procedure to return the input_id of the network.
        Returns
        -------
        str
            The input_id of the network.
        """
        return list(self.input_ids.keys())[0]

    def is_empty(self) -> bool:
        """
        Procedure to check whether the network is empty.

        Returns
        -------
        bool
            True if there are no nodes in the network, False otherwise.

        """

        return len(self.nodes) == 0

    def append_node(self, node: nodes.ConcreteLayerNode):
        """
        Procedure to add a new ConcreteLayerNode. In sequential network the new node must be connected directly to the
        previous node forming a list.

        Parameters
        ----------
        node : ConcreteLayerNode
            New node to add to the Sequential network.

        """
        if not SequentialNetwork.__is_single_concrete(node):
            raise InvalidNodeError(f'{node.identifier} is not a ConcreteLayerNode with a single input!')

        if self.is_empty():
            self.generic_add_node(node, input_ids=[self.get_input_id()])
        else:
            parents = [self.get_last_node()]
            self.generic_add_node(node, parents=parents)

    def get_first_node(self) -> nodes.ConcreteLayerNode:
        """
        Procedure to get the first ConcreteLayerNode of the network.

        Return
        ---------
        ConcreteLayerNode
            The first node of the network.

        """

        if self.is_empty():
            raise EmptyNetworkError()

        first_node = self.get_roots()[0]
        if not SequentialNetwork.__is_single_concrete(first_node):
            raise InvalidNodeError(f'{first_node.identifier} is not a ConcreteLayerNode with a single input!')

        return first_node

    def get_next_node(self, node: nodes.ConcreteLayerNode) -> nodes.ConcreteLayerNode:
        """
        Procedure to get the next ConcreteLayerNode of the network given an input ConcreteLayerNode.

        Return
        ---------
        ConcreteLayerNode
            The next node of the network.

        """

        if self.is_empty():
            raise EmptyNetworkError()

        children = self.get_children(node)
        if len(children) == 0:
            next_node = None
        else:
            next_node = children[0]

        if next_node is not None and not SequentialNetwork.__is_single_concrete(next_node):
            raise InvalidNodeError(f'{next_node.identifier} is not a ConcreteLayerNode with a single input!')

        return next_node

    def get_last_node(self) -> nodes.ConcreteLayerNode:
        """
        Procedure to get the last ConcreteLayerNode of the network.

        Return
        ---------
        ConcreteLayerNode
            The last node of the network.

        """

        if self.is_empty():
            raise EmptyNetworkError()

        last_node = self.get_leaves()[0]

        if not SequentialNetwork.__is_single_concrete(last_node):
            raise InvalidNodeError(f'{last_node.identifier} is not a ConcreteLayerNode with a single input!')

        return last_node

    def delete_last_node(self) -> nodes.ConcreteLayerNode:
        """
        Procedure to remove the last ConcreteLayerNode from the network.

        Returns
        ---------
        ConcreteLayerNode
            The last node of the network.

        """

        if self.is_empty():
            raise EmptyNetworkError()

        last_node = self.get_last_node()
        self.remove_node(last_node)
        return last_node

    def get_input_len(self) -> int:
        """
        Count the number of inputs in in_dim

        Returns
        -------
        int
            The number of single inputs

        """

        if self.is_empty():
            raise EmptyNetworkError()

        count = 0
        for d in range(len(self.get_first_node().get_input_dim())):
            count += self.get_first_node().get_input_dim()[d]

        return count

    def get_output_len(self) -> int:
        """
        Count the number of outputs in out_dim

        Returns
        -------
        int
            The number of single outputs

        """

        if self.is_empty():
            raise EmptyNetworkError()

        count = 0
        for d in range(len(self.get_last_node().get_output_dim())):
            count += self.get_last_node().get_output_dim()[d]

        return count

    def count_relu_layers(self) -> int:
        """
        Count the number of ReLU layers of the NN.

        Returns
        -------
        int
            The number of ReLU layers

        """

        if self.nodes:
            current_node = self.get_first_node()
            relu_count = 0

            while self.get_next_node(current_node) is not None:
                current_node = self.get_next_node(current_node)
                if isinstance(current_node, nodes.ReLUNode):
                    relu_count += 1

            return relu_count
        else:
            return 0

    def layers_iterator(self, offset: int = 0) -> collections.abc.Generator[nodes.ConcreteLayerNode | None, None, None]:
        """
        This method builds a generator for the layers of the network in sequential order.
        It allows to have an iterable interface when needed

        offset: int
            Offset to start the generation

        """

        if self.is_empty():
            return
        else:
            node = self.get_first_node()

            counter = 0
            while node is not None:
                if counter >= offset:
                    yield node

                node = self.get_next_node(node)
                counter += 1

    def get_id_from_index(self, index: int) -> str:
        """
        This method returns the identifier of the layer at the given index

        Parameters
        ----------

        index : int
            Index of the layer to return

        Returns
        ----------
        str
            The identifier of the layer at the given index

        """

        if abs(index) > len(self.nodes):
            raise IndexError
        else:

            # If index is negative flip it
            if index < 0:
                index = len(self.nodes) + index

            counter = 0
            for layer in self.layers_iterator():
                if counter == index:
                    return layer.identifier

                counter += 1

    def get_index_from_id(self, identifier: str) -> int:
        """
        This method returns the index of the layer with the given
        identifier

        Parameters
        ----------
        identifier : str
            Identifier of the layer to return

        Returns
        ----------
        int
            The index of the layer with the given identifier

        """

        counter = 0

        for layer in self.layers_iterator():
            if layer.identifier == identifier:
                return counter

            counter += 1

        raise NotInNetworkError(f'There is no layer with identifier {identifier}')

    def __repr__(self):
        body = [node.__str__() for node in self.nodes.values()]
        return f"{self.identifier} : {body}"


class AcyclicNetwork(NeuralNetwork):

    def __init__(self, identifier: str, input_ids: list[str], input_edges: dict):
        super().__init__(identifier, input_ids)
        self.input_edges = input_edges

    def add_node(self, node: nodes.ConcreteLayerNode, parents: list[nodes.ConcreteLayerNode] | None = None,
                 children: list[nodes.LayerNode] | None = None):
        self.generic_add_node(node, parents, children)
        if not self.is_acyclic():
            self.remove_node(node)
            raise Exception(f"Adding {node.identifier} with the provided parents and children would create a cycle"
                            f" in the Network!")
>>>>>>> 98a9ed52
<|MERGE_RESOLUTION|>--- conflicted
+++ resolved
@@ -1,418 +1,3 @@
-<<<<<<< HEAD
-import abc
-import collections
-from typing import List, Optional
-import copy
-
-import pynever.nodes as nodes
-
-
-class NeuralNetwork:
-    """
-    An abstract class used for our internal representation of a generic NeuralNetwork. It consists of a graph of LayerNodes
-    and a list of AlternativeRepresentations. It should be noted that this data structure it is not able
-    to compute the input-output relation defined by the network. The properties of the computational graph are
-    specialized in the concrete classes.
-
-    Attributes
-    ----------
-    nodes : dict <str, LayerNode>
-        Dictionary containing str keys and LayerNodes values. It contains the nodes of the graph,
-        the identifier of the node of interest is used as a key in the nodes' dictionary.
-    edges : dict <str, list <str>>
-        Dictionary of identifiers of LayerNodes, it contains for each node identified by the keys, the list of nodes
-        connected to it.
-    alt_rep_cache : List<AlternativeRepresentation>
-        Dictionary of containing str keys and AlternativeRepresentation values, it contains the
-        AlternativeRepresentations of out network.
-    up_to_date : bool
-        Boolean Flag which shows if the internal representation is up-to-date with respect to the
-        AlternativeRepresentations.
-    identifier : str
-        Identifier of the Sequential Neural Network.
-
-    """
-
-    def __init__(self, identifier: str = ''):
-        self.nodes = {}
-        self.edges = {}
-        self.alt_rep_cache = []
-        self.up_to_date = True
-        self.identifier = identifier
-
-    def get_children(self, node: nodes.LayerNode) -> List[nodes.LayerNode]:
-
-        child_nodes = [self.nodes[child_node_id] for child_node_id in self.edges[node.identifier]]
-        return child_nodes
-
-    def get_parents(self, node: nodes.LayerNode) -> List[nodes.LayerNode]:
-
-        parent_nodes = [self.nodes[parent_node_id] for parent_node_id, end_nodes_ids in self.edges.items() if
-                        node.identifier in end_nodes_ids]
-
-        return parent_nodes
-
-    def has_parents(self, node: nodes.LayerNode) -> bool:
-        return len(self.get_parents(node)) != 0
-
-    def has_children(self, node: nodes.LayerNode) -> bool:
-        return len(self.get_children(node)) != 0
-
-    def get_roots(self) -> List[nodes.LayerNode]:
-
-        root_nodes = [root_node for root_node_id, root_node in self.nodes.items() if not self.has_parents(root_node)]
-        return root_nodes
-
-    def get_leaves(self) -> List[nodes.LayerNode]:
-
-        leaf_nodes = [leaf_node for leaf_node_id, leaf_node in self.nodes.items() if not self.has_children(leaf_node)]
-        return leaf_nodes
-
-    def remove_node(self, node: nodes.LayerNode):
-
-        for parent_node in self.get_parents(node):
-            self.edges[parent_node.identifier].remove(node.identifier)
-
-        self.edges.pop(node.identifier)
-        self.nodes.pop(node.identifier)
-
-        return
-
-    def generic_add_node(self, node: nodes.LayerNode, parents: Optional[List[nodes.LayerNode]] = None,
-                         children: Optional[List[nodes.LayerNode]] = None):
-
-        if parents is None:
-            parents = []
-
-        if children is None:
-            children = []
-
-        for parent_node in parents:
-
-            if parent_node.identifier not in self.nodes.keys():
-                raise Exception(f"Parent Node {parent_node.identifier} is not a node of the Network.")
-
-        for child_node in children:
-
-            if child_node.identifier not in self.nodes.keys():
-                raise Exception(f"Child Node {child_node.identifier} is not a node of the Network.")
-
-        self.nodes[node.identifier] = node
-        self.edges[node.identifier] = [c_node.identifier for c_node in children]
-
-        for parent in parents:
-            self.edges[parent.identifier].append(node.identifier)
-
-    def is_acyclic(self):
-
-        aux_network = copy.deepcopy(self)
-        root_nodes = aux_network.get_roots()
-        topologically_sorted = []
-
-        while len(root_nodes) > 0:
-
-            temp_node = root_nodes[0]
-            root_nodes.remove(temp_node)
-
-            topologically_sorted.append(temp_node)
-            for child_node in aux_network.get_children(temp_node):
-                aux_network.edges[temp_node.identifier].remove(child_node.identifier)
-                if not aux_network.has_parents(child_node):
-                    root_nodes.append(child_node)
-
-        has_edges = False
-        for start_node_id, end_nodes_ids in aux_network.edges.items():
-            if len(end_nodes_ids) > 0:
-                has_edges = True
-
-        return not has_edges
-
-
-class SequentialNetwork(NeuralNetwork):
-    """
-    Concrete children of NeuralNetwork representing a sequential NeuralNetwork. It consists of a graph of LayerNodes
-    and a list of AlternativeRepresentations. It should be noted that this data structure it is not able
-    to compute the input-output relation defined by the network. The computational graph of a SequentialNetwork must
-    correspond to a standard list.
-
-    Attributes
-    ----------
-    input_id : str
-        Identifier for the input of the Sequential Neural Network.
-
-    Methods
-    -------
-    is_empty()
-        Procedure to check whether the network is empty.
-    add_node(LayerNode)
-        Procedure to add a new LayerNode to the sequential Neural Network.
-    get_first_node()
-        Procedure to extract the first node of the sequential Neural Network.
-    get_next_node(LayerNode)
-        Procedure to get the next node of the network given an input LayerNode.
-    get_last_node()
-        Procedure to extract the last node of the sequential Neural Network.
-    delete_last_node()
-        Procedure to delete the last node of the sequential Neural Network.
-    get_input_len()
-        Procedure to count the number of single inputs
-    get_output_len()
-        Procedure to count the number of single outputs
-    count_relu_layers()
-        Procedure to extract the number of layers of the sequential Neural Network.
-
-    """
-
-    def __init__(self, identifier: str, input_id: str):
-
-        super().__init__(identifier)
-        self.input_id = input_id
-
-    def is_empty(self) -> bool:
-        """
-        Procedure to check whether the network is empty.
-
-        Returns
-        -------
-        bool
-            True if there are no nodes in the network, False otherwise.
-
-        """
-
-        return len(self.nodes) == 0
-
-    def add_node(self, node: nodes.LayerNode):
-        """
-        Procedure to add a new LayerNode. In sequential network the new node must be connected directly to the
-        previous node forming a list.
-
-        Parameters
-        ----------
-        node : LayerNode
-            New node to add to the Sequential network.
-
-        """
-
-        if not isinstance(node, nodes.SingleInputLayerNode):
-            raise Exception(f"{node.identifier} is not a SingleInputLayerNode! Only SingleInputLayerNode can be "
-                            f"added to SequentialNetwork!")
-
-        if self.is_empty():
-            self.generic_add_node(node)
-        else:
-            parents = [self.get_last_node()]
-            self.generic_add_node(node, parents=parents)
-
-    def get_first_node(self) -> nodes.SingleInputLayerNode:
-        """
-        Procedure to get the first LayerNode of the network.
-
-        Return
-        ---------
-        LayerNode
-            The first node of the network.
-
-        """
-
-        if self.is_empty():
-            raise Exception('The network is empty')
-
-        first_node = self.get_roots()[0]
-        if not isinstance(first_node, nodes.SingleInputLayerNode):
-            raise Exception(f"{first_node.identifier} is not a SingleInputLayerNode!")
-
-        return first_node
-
-    def get_next_node(self, node: nodes.SingleInputLayerNode) -> nodes.SingleInputLayerNode:
-        """
-        Procedure to get the next LayerNode of the network given an input LayerNode.
-
-        Return
-        ---------
-        LayerNode
-            The next node of the network.
-
-        """
-
-        if self.is_empty():
-            raise Exception('The network is empty')
-
-        children = self.get_children(node)
-        if len(children) == 0:
-            next_node = None
-        else:
-            next_node = children[0]
-
-        if next_node is not None and not isinstance(next_node, nodes.SingleInputLayerNode):
-            raise Exception(f"{next_node.identifier} is not a SingleInputLayerNode!")
-
-        return next_node
-
-    def get_last_node(self) -> nodes.SingleInputLayerNode:
-        """
-        Procedure to get the last LayerNode of the network.
-
-        Return
-        ---------
-        LayerNode
-            The last node of the network.
-
-        """
-
-        if self.is_empty():
-            raise Exception('The network is empty')
-
-        last_node = self.get_leaves()[0]
-
-        if not isinstance(last_node, nodes.SingleInputLayerNode):
-            raise Exception(f"{last_node.identifier} is not a SingleInputLayerNode!")
-
-        return last_node
-
-    def delete_last_node(self) -> nodes.SingleInputLayerNode:
-        """
-        Procedure to remove the last LayerNode from the network.
-
-        Returns
-        ---------
-        LayerNode
-            The last node of the network.
-
-        """
-
-        if self.is_empty():
-            raise Exception('The network is empty')
-
-        last_node = self.get_last_node()
-        self.remove_node(last_node)
-        return last_node
-
-    def get_input_len(self) -> int:
-        """
-        Count the number of inputs in in_dim
-
-        Returns
-        -------
-        int
-            The number of single inputs
-
-        """
-
-        if self.is_empty():
-            raise Exception('The network is empty')
-
-        count = 0
-        for d in range(len(self.get_first_node().in_dim)):
-            count += self.get_first_node().in_dim[d]
-
-        return count
-
-    def get_output_len(self) -> int:
-        """
-        Count the number of outputs in out_dim
-
-        Returns
-        -------
-        int
-            The number of single outputs
-
-        """
-
-        if self.is_empty():
-            raise Exception('The network is empty')
-
-        count = 0
-        for d in range(len(self.get_last_node().out_dim)):
-            count += self.get_last_node().out_dim[d]
-
-        return count
-
-    def count_relu_layers(self) -> int:
-        """
-        Count the number of ReLU layers of the NN.
-
-        Returns
-        -------
-        int
-            The number of ReLU layers
-
-        """
-
-        if self.nodes:
-            current_node = self.get_first_node()
-            relu_count = 0
-
-            while self.get_next_node(current_node) is not None:
-                current_node = self.get_next_node(current_node)
-                if isinstance(current_node, nodes.ReLUNode):
-                    relu_count += 1
-
-            return relu_count
-        else:
-            return 0
-
-    def layers_iterator(self, offset: int = 0) -> collections.abc.Generator[nodes.LayerNode | None, None, None]:
-        """
-        This method builds a generator for the layers of the network in sequential order.
-        It allows to have an iterable interface when needed
-
-        offset: int
-            Offset to start the generation
-
-        """
-
-        if self.is_empty():
-            return
-        else:
-            node = self.get_first_node()
-
-            counter = 0
-            while node is not None:
-                if counter >= offset:
-                    yield node
-
-                node = self.get_next_node(node)
-                counter += 1
-
-    def get_last_relu_index(self):
-        last_relu_idx = 0
-        index = 0
-        for net_layer in self.layers_iterator():
-            if isinstance(net_layer, nodes.ReLUNode):
-                last_relu_idx = index
-            index += 1
-
-        return last_relu_idx
-
-    def __repr__(self):
-        body = [node.__str__() for node in self.nodes.values()]
-        return f"{self.identifier} : {body}"
-
-
-class AcyclicNetwork(NeuralNetwork):
-
-    def __init__(self, identifier: str, input_ids: List[str]):
-        super().__init__(identifier)
-        self.input_ids = input_ids
-
-    def add_node(self, node: nodes.LayerNode, parents: Optional[List[nodes.LayerNode]] = None,
-                 children: Optional[List[nodes.LayerNode]] = None):
-
-        self.generic_add_node(node, parents, children)
-        if not self.is_acyclic():
-            self.remove_node(node)
-            raise Exception(f"Adding {node.identifier} with the provided parents and children would create a cycle"
-                            f" in the Network!")
-
-
-        
-
-
-
-
-
-
-=======
 import abc
 import collections
 import copy
@@ -986,5 +571,4 @@
         if not self.is_acyclic():
             self.remove_node(node)
             raise Exception(f"Adding {node.identifier} with the provided parents and children would create a cycle"
-                            f" in the Network!")
->>>>>>> 98a9ed52
+                            f" in the Network!")