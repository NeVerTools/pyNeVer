import setuptools

with open("README.md", "r", encoding="utf-8") as fh:
    long_description = fh.read()

setuptools.setup(
    name="pyNeVer",
<<<<<<< HEAD
    version="1.0.5",
=======
    version="1.1.0",
>>>>>>> d601706a
    author="Dario Guidotti, Stefano Demarchi, Andrea Gimelli, Elena Botoeva",
    author_email="dguidotti@uniss.it, stefano.demarchi@edu.unige.it, andrea.gimelli@edu.unige.it, e.botoeva@kent.ac.uk",
    license='GNU General Public License with Commons Clause License Condition v1.0',
    description="Package for the design, training, pruning and verification of neural networks.",
    long_description=long_description,
    long_description_content_type="text/markdown",
    url="https://github.com/NeVerTools/pyNeVer",
    packages=setuptools.find_packages(),
    classifiers=[
        "Programming Language :: Python :: 3.11",
        "Development Status :: 4 - Beta",
        "Topic :: Scientific/Engineering :: Artificial Intelligence",
        "Operating System :: OS Independent",
    ],
    python_requires='>=3.11',
    install_requires=['numpy', 'onnx', 'torch', 'torchvision', 'ortools', 'pysmt', 'multipledispatch'],
)<|MERGE_RESOLUTION|>--- conflicted
+++ resolved
@@ -5,11 +5,7 @@
 
 setuptools.setup(
     name="pyNeVer",
-<<<<<<< HEAD
-    version="1.0.5",
-=======
     version="1.1.0",
->>>>>>> d601706a
     author="Dario Guidotti, Stefano Demarchi, Andrea Gimelli, Elena Botoeva",
     author_email="dguidotti@uniss.it, stefano.demarchi@edu.unige.it, andrea.gimelli@edu.unige.it, e.botoeva@kent.ac.uk",
     license='GNU General Public License with Commons Clause License Condition v1.0',
